from dataclasses import asdict

import pandas as pd
from scipy.stats.distributions import chi2

from gbstats.bayesian.tests import BinomialBayesianABTest, GaussianBayesianABTest
from gbstats.frequentist.tests import TwoSidedTTest
from gbstats.shared.constants import StatsEngine
from gbstats.shared.models import (
    ProportionStatistic,
    SampleMeanStatistic,
    RatioStatistic,
    Statistic,
    TestResult,
)
from gbstats.shared.tests import BaseABTest


<<<<<<< HEAD
# Calculates a combined standard deviation of two sets of data
# From https://math.stackexchange.com/questions/2971315/how-do-i-combine-standard-deviations-of-two-groups
def correctStddev(n, x, sx, m, y, sy):
    if n + m <= 1:
        return 0

    return math.sqrt(
        ((n - 1) * (sx**2) + (m - 1) * (sy**2)) / (n + m - 1)
        + (n * m * ((x - y) ** 2)) / ((n + m) * (n + m - 1))
    )


# Combines two means together with proper weighting
def correctMean(n, x, m, y):
    return (n * x + m * y) / (n + m) if (n + m >= 1) else 0


=======
>>>>>>> 01387ac8
# Looks for any variation ids that are not in the provided map
def detect_unknown_variations(rows, var_id_map, ignore_ids={"__multiple__"}):
    unknown_var_ids = []
    for row in rows.itertuples(index=False):
        id = str(row.variation)
        if id not in ignore_ids and id not in var_id_map:
            unknown_var_ids.append(id)
    return set(unknown_var_ids)


# Transform raw SQL result for metrics into a dataframe of dimensions
def get_metric_df(
    rows,
    var_id_map,
    var_names,
):
    dimensions = {}
    # Each row in the raw SQL result is a dimension/variation combo
    # We want to end up with one row per dimension
    for row in rows.itertuples(index=False):
        dim = row.dimension

        # If this is the first time we're seeing this dimension, create an empty dict
        if dim not in dimensions:
            # Overall columns
            dimensions[dim] = {
                "dimension": dim,
                "variations": len(var_names),
                "statistic_type": row.statistic_type,
                "main_metric_type": row.main_metric_type,
                "denominator_metric_type": getattr(
                    row, "denominator_metric_type", None
                ),
                "total_users": 0,
            }
            # Add columns for each variation (including baseline)
            for key in var_id_map:
                i = var_id_map[key]
                prefix = f"v{i}" if i > 0 else "baseline"
                dimensions[dim][f"{prefix}_id"] = key
                dimensions[dim][f"{prefix}_name"] = var_names[i]
                dimensions[dim][f"{prefix}_users"] = 0
                dimensions[dim][f"{prefix}_count"] = 0
                dimensions[dim][f"{prefix}_main_sum"] = 0
                dimensions[dim][f"{prefix}_main_sum_squares"] = 0
                dimensions[dim][f"{prefix}_denominator_sum"] = 0
                dimensions[dim][f"{prefix}_denominator_sum_squares"] = 0
                dimensions[dim][f"{prefix}_main_denominator_sum_product"] = 0

        # Add this SQL result row into the dimension dict if we recognize the variation
        key = str(row.variation)
        if key in var_id_map:
            i = var_id_map[key]

            dimensions[dim]["total_users"] += row.users
            prefix = f"v{i}" if i > 0 else "baseline"
            dimensions[dim][f"{prefix}_users"] = row.users
            dimensions[dim][f"{prefix}_count"] = row.count
            dimensions[dim][f"{prefix}_main_sum"] = row.main_sum
            dimensions[dim][f"{prefix}_main_sum_squares"] = row.main_sum_squares
            dimensions[dim][f"{prefix}_denominator_sum"] = getattr(
                row, "denominator_sum", 0
            )
            dimensions[dim][f"{prefix}_denominator_sum_squares"] = getattr(
                row, "denominator_sum_squares", 0
            )
            dimensions[dim][f"{prefix}_main_denominator_sum_product"] = getattr(
                row, "main_denominator_sum_product", 0
            )

    return pd.DataFrame(dimensions.values())


# Limit to the top X dimensions with the most users
# Merge the rest into an "(other)" dimension
def reduce_dimensionality(df, max=20):
    num_variations = df.at[0, "variations"]

    rows = df.to_dict("records")
    rows.sort(key=lambda i: i["total_users"], reverse=True)

    newrows = []

    for i, row in enumerate(rows):
        # For the first few dimensions, keep them as-is
        if i < max:
            newrows.append(row)
        # For the rest, merge them into the last dimension
        else:
            current = newrows[max - 1]
            current["dimension"] = "(other)"
            current["total_users"] += row["total_users"]
            for v in range(num_variations):
                prefix = f"v{v}" if v > 0 else "baseline"
                current[f"{prefix}_users"] += row[f"{prefix}_users"]
                current[f"{prefix}_count"] += row[f"{prefix}_count"]
                current[f"{prefix}_main_sum"] += row[f"{prefix}_main_sum"]
                current[f"{prefix}_main_sum_squares"] += row[
                    f"{prefix}_main_sum_squares"
                ]
                current[f"{prefix}_denominator_sum"] += row[f"{prefix}_denominator_sum"]
                current[f"{prefix}_denominator_sum_squares"] += row[
                    f"{prefix}_denominator_sum_squares"
                ]
                current[f"{prefix}_main_denominator_sum_product"] += row[
                    f"{prefix}_main_denominator_sum_product"
                ]

    return pd.DataFrame(newrows)


# Run A/B test analysis for each variation and dimension
def analyze_metric_df(df, weights, inverse=False, engine=StatsEngine.BAYESIAN):
    num_variations = df.at[0, "variations"]

    # Add new columns to the dataframe with placeholder values
    df["srm_p"] = 0
    df["engine"] = engine.value
    for i in range(num_variations):
        if i == 0:
            df["baseline_cr"] = 0
            df["baseline_mean"] = None
            df["baseline_stddev"] = None
            df["baseline_risk"] = None
        else:
            df[f"v{i}_cr"] = 0
            df[f"v{i}_mean"] = None
            df[f"v{i}_stddev"] = None
            df[f"v{i}_expected"] = 0
            df[f"v{i}_p_value"] = None
            df[f"v{i}_rawrisk"] = None
            df[f"v{i}_risk"] = None
            df[f"v{i}_prob_beat_baseline"] = None
            df[f"v{i}_uplift"] = None

    def analyze_row(s):
        s = s.copy()
        # Baseline values
        stat_a: Statistic = variation_statistic_from_metric_row(s, "baseline")
        s["baseline_cr"] = stat_a.mean
        s["baseline_mean"] = stat_a.mean
        s["baseline_stddev"] = stat_a.stddev

        # List of users in each variation (used for SRM check)
        users = [0] * num_variations
        users[0] = stat_a.n

        # Loop through each non-baseline variation and run an analysis
        baseline_risk = 0
        for i in range(1, num_variations):
            # Variation values
            stat_b: Statistic = variation_statistic_from_metric_row(s, f"v{i}")

            s[f"v{i}_cr"] = stat_b.mean
            s[f"v{i}_expected"] = (
                (stat_b.mean / stat_a.mean) - 1 if stat_a.mean > 0 else 0
            )
            s[f"v{i}_mean"] = stat_b.mean
            s[f"v{i}_stddev"] = stat_b.stddev

            users[i] = stat_b.n

            # Run the A/B test analysis of baseline vs variation
            if engine == StatsEngine.BAYESIAN:
                if isinstance(stat_a, ProportionStatistic) and isinstance(
                    stat_b, ProportionStatistic
                ):
                    test: BaseABTest = BinomialBayesianABTest(
                        stat_a, stat_b, inverse=inverse
                    )
                else:
                    test: BaseABTest = GaussianBayesianABTest(
                        stat_a, stat_b, inverse=inverse
                    )

                res: TestResult = test.compute_result()

                # The baseline risk is the max risk of any of the variation A/B tests
                if res.relative_risk[0] > baseline_risk:
                    baseline_risk = res.relative_risk[0]

                s.at[f"v{i}_rawrisk"] = res.risk
                s[f"v{i}_risk"] = res.relative_risk[1]
                s[f"v{i}_prob_beat_baseline"] = res.chance_to_win
            else:
                test: BaseABTest = TwoSidedTTest(stat_a, stat_b)
                res: TestResult = test.compute_result()
                s[f"v{i}_p_value"] = res.p_value
                baseline_risk = None

            s.at[f"v{i}_ci"] = res.ci
            s.at[f"v{i}_uplift"] = asdict(res.uplift)

        s["baseline_risk"] = baseline_risk
        s["srm_p"] = check_srm(users, weights)
        return s

    return df.apply(analyze_row, axis=1)


# Convert final experiment results to a structure that can be easily
# serialized and used to display results in the GrowthBook front-end
def format_results(df):
    num_variations = df.at[0, "variations"]
    results = []
    rows = df.to_dict("records")
    for row in rows:
        dim = {"dimension": row["dimension"], "srm": row["srm_p"], "variations": []}
        for v in range(num_variations):
            prefix = f"v{v}" if v > 0 else "baseline"
            stats = {
                "users": row[f"{prefix}_users"],
                "count": row[f"{prefix}_count"],
                "stddev": row[f"{prefix}_stddev"],
                "mean": row[f"{prefix}_mean"],
            }
            if v == 0:
                dim["variations"].append(
                    {
                        "cr": row[f"{prefix}_cr"],
                        "value": row[f"{prefix}_main_sum"],
                        "users": row[f"{prefix}_users"],
                        "denominator": row[f"{prefix}_count"],
                        "stats": stats,
                    }
                )
            else:
                dim["variations"].append(
                    {
                        "cr": row[f"{prefix}_cr"],
                        "value": row[f"{prefix}_main_sum"],
                        "users": row[f"{prefix}_users"],
                        "denominator": row[f"{prefix}_count"],
                        "expected": row[f"{prefix}_expected"],
                        "chanceToWin": row[f"{prefix}_prob_beat_baseline"],
                        "pValue": row[f"{prefix}_p_value"],
                        "uplift": row[f"{prefix}_uplift"],
                        "ci": row[f"{prefix}_ci"],
                        "risk": row[f"{prefix}_rawrisk"],
                        "stats": stats,
                    }
                )
        results.append(dim)
    return results


def variation_statistic_from_metric_row(row: pd.DataFrame, prefix: str) -> Statistic:
    statistic_type = row["statistic_type"]
    if statistic_type == "ratio":
        return RatioStatistic(
            m_statistic=base_statistic_from_metric_row(row, prefix, "main"),
            d_statistic=base_statistic_from_metric_row(row, prefix, "denominator"),
            m_d_sum_of_products=row[f"{prefix}_main_denominator_sum_product"],
            n=row[f"{prefix}_users"],
        )
    elif statistic_type == "mean":
        return base_statistic_from_metric_row(row, prefix, "main")
    else:
        raise ValueError(
            f"Unexpected statistic_type {statistic_type}' found in experiment data."
        )


def base_statistic_from_metric_row(
    row: pd.DataFrame, prefix: str, component: str
) -> Statistic:
    metric_type = row[f"{component}_metric_type"]
    if metric_type == "binomial":
        return ProportionStatistic(
            sum=row[f"{prefix}_{component}_sum"], n=row[f"{prefix}_count"]
        )
    elif metric_type in ["count", "duration", "revenue"]:
        return SampleMeanStatistic(
            sum=row[f"{prefix}_{component}_sum"],
            sum_squares=row[f"{prefix}_{component}_sum_squares"],
            n=row[f"{prefix}_count"],
        )
    else:
        raise ValueError(
            f"Unexpected metric_type '{metric_type}' type for '{component}_type in experiment data."
        )


# Run a chi-squared test to make sure the observed traffic split matches the expected one
def check_srm(users, weights):
    # Convert count of users into ratios
    total_observed = sum(users)
    if not total_observed:
        return 1

    x = 0
    for i, o in enumerate(users):
        if weights[i] <= 0:
            continue
        e = weights[i] * total_observed
        x = x + ((o - e) ** 2) / e

    return chi2.sf(x, len(users) - 1)<|MERGE_RESOLUTION|>--- conflicted
+++ resolved
@@ -16,26 +16,6 @@
 from gbstats.shared.tests import BaseABTest
 
 
-<<<<<<< HEAD
-# Calculates a combined standard deviation of two sets of data
-# From https://math.stackexchange.com/questions/2971315/how-do-i-combine-standard-deviations-of-two-groups
-def correctStddev(n, x, sx, m, y, sy):
-    if n + m <= 1:
-        return 0
-
-    return math.sqrt(
-        ((n - 1) * (sx**2) + (m - 1) * (sy**2)) / (n + m - 1)
-        + (n * m * ((x - y) ** 2)) / ((n + m) * (n + m - 1))
-    )
-
-
-# Combines two means together with proper weighting
-def correctMean(n, x, m, y):
-    return (n * x + m * y) / (n + m) if (n + m >= 1) else 0
-
-
-=======
->>>>>>> 01387ac8
 # Looks for any variation ids that are not in the provided map
 def detect_unknown_variations(rows, var_id_map, ignore_ids={"__multiple__"}):
     unknown_var_ids = []
