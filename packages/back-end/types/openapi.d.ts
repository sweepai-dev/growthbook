/* eslint-disable */
/**
* This file was auto-generated. DO NOT MODIFY DIRECTLY
* Instead, modify the source OpenAPI schema in back-end/src/api/openapi
* and run `yarn generate-api-types` to re-generate this file.
*/

/** OneOf type helpers */
type Without<T, U> = { [P in Exclude<keyof T, keyof U>]?: never };
type XOR<T, U> = (T | U) extends object ? (Without<T, U> & U) | (Without<U, T> & T) : T | U;
type OneOf<T extends any[]> = T extends [infer Only] ? Only : T extends [infer A, infer B, ...infer Rest] ? OneOf<[XOR<A, B>, ...Rest]> : never;

export interface paths {
  "/features": {
    /** Get all features */
    get: operations["listFeatures"];
  };
  "/features/{id}": {
    /** Get a single feature */
    get: operations["getFeature"];
    parameters: {
        /** @description The id of the requested resource */
      path: {
        id: string;
      };
    };
  };
  "/features/{id}/toggle": {
    /** Toggle a feature in one or more environments */
    post: operations["toggleFeature"];
    parameters: {
        /** @description The id of the requested resource */
      path: {
        id: string;
      };
    };
  };
  "/projects": {
    /** Get all projects */
    get: operations["listProjects"];
  };
  "/projects/{id}": {
    /** Get a single project */
    get: operations["getProject"];
    parameters: {
        /** @description The id of the requested resource */
      path: {
        id: string;
      };
    };
  };
  "/dimensions": {
    /** Get all dimensions */
    get: operations["listDimensions"];
  };
  "/dimensions/{id}": {
    /** Get a single dimension */
    get: operations["getDimension"];
    parameters: {
        /** @description The id of the requested resource */
      path: {
        id: string;
      };
    };
  };
  "/segments": {
    /** Get all segments */
    get: operations["listSegments"];
  };
  "/segments/{id}": {
    /** Get a single segment */
    get: operations["getSegment"];
    parameters: {
        /** @description The id of the requested resource */
      path: {
        id: string;
      };
    };
  };
  "/sdk-connections": {
    /** Get all sdk connections */
    get: operations["listSdkConnections"];
  };
  "/sdk-connections/{id}": {
    /** Get a single sdk connection */
    get: operations["getSdkConnection"];
    parameters: {
        /** @description The id of the requested resource */
      path: {
        id: string;
      };
    };
  };
  "/data-sources": {
    /** Get all data sources */
    get: operations["listDataSources"];
  };
  "/data-sources/{id}": {
    /** Get a single data source */
    get: operations["getDataSource"];
    parameters: {
        /** @description The id of the requested resource */
      path: {
        id: string;
      };
    };
  };
  "/experiments": {
    /** Get all experiments */
    get: operations["listExperiments"];
    /** Create a single experiment */
    post: operations["postExperiment"];
  };
  "/experiments/{id}": {
    /** Get a single experiment */
    get: operations["getExperiment"];
    /** Update a single experiment */
    post: operations["updateExperiment"];
  };
  "/experiments/{id}/results": {
    /** Get results for an experiment */
    get: operations["getExperimentResults"];
    parameters: {
        /** @description The id of the requested resource */
      path: {
        id: string;
      };
    };
  };
  "/metrics": {
    /** Get all metrics */
    get: operations["listMetrics"];
    /** Create a single metric */
    post: operations["postMetric"];
  };
  "/metrics/{id}": {
    /** Get a single metric */
    get: operations["getMetric"];
    /** Update a metric */
    put: operations["putMetric"];
    /** Deletes a metric */
    delete: operations["deleteMetric"];
  };
  "/experiments/{id}/visual-changesets": {
    /** Get all visual changesets */
    get: operations["listVisualChangesets"];
  };
  "/visual-changesets/{id}": {
    /** Get a single visual changeset */
    get: operations["getVisualChangeset"];
    /** Update a visual changeset */
    put: operations["putVisualChangeset"];
  };
  "/visual-changesets/{id}/visual-change": {
    /** Create a visual change for a visual changeset */
    post: operations["postVisualChange"];
    parameters: {
        /** @description The id of the requested resource */
      path: {
        id: string;
      };
    };
  };
  "/visual-changesets/{id}/visual-change/{visualChangeId}": {
    /** Update a visual change for a visual changeset */
    put: operations["putVisualChange"];
    parameters: {
        /** @description The id of the requested resource */
        /** @description Specify a specific visual change */
      path: {
        id: string;
        visualChangeId: string;
      };
    };
  };
  "/saved-groups": {
    /** Get all saved group */
    get: operations["listSavedGroups"];
    /** Create a single saved group */
    post: operations["postSavedGroup"];
  };
  "/saved-groups/{id}": {
    /** Get a single saved group */
    get: operations["getSavedGroup"];
    /** Partially update a single saved group */
    post: operations["updateSavedGroup"];
    /** Deletes a single saved group */
    delete: operations["deleteSavedGroup"];
  };
}

export type webhooks = Record<string, never>;

export interface components {
  schemas: {
    PaginationFields: {
      limit: number;
      offset: number;
      count: number;
      total: number;
      hasMore: boolean;
      nextOffset: OneOf<[number, null]>;
    };
    Dimension: {
      id: string;
      dateCreated: string;
      dateUpdated: string;
      owner: string;
      datasourceId: string;
      identifierType: string;
      name: string;
      query: string;
    };
    Metric: {
      id: string;
      dateCreated: string;
      dateUpdated: string;
      owner: string;
      datasourceId: string;
      name: string;
      description: string;
      /** @enum {string} */
      type: "binomial" | "count" | "duration" | "revenue";
      tags: (string)[];
      projects: (string)[];
      archived: boolean;
      behavior: {
        /** @enum {string} */
        goal: "increase" | "decrease";
        cap?: number;
        /** @enum {string|null} */
        capping?: "absolute" | "percentile" | null;
        capValue?: number;
        conversionWindowStart: number;
        conversionWindowEnd: number;
        riskThresholdSuccess: number;
        riskThresholdDanger: number;
        minPercentChange: number;
        maxPercentChange: number;
        minSampleSize: number;
      };
      sql?: {
        identifierTypes: (string)[];
        conversionSQL: string;
        userAggregationSQL: string;
        denominatorMetricId: string;
      };
      sqlBuilder?: {
        identifierTypeColumns: ({
            identifierType: string;
            columnName: string;
          })[];
        tableName: string;
        valueColumnName: string;
        timestampColumnName: string;
        conditions: ({
            column: string;
            operator: string;
            value: string;
          })[];
      };
      mixpanel?: {
        eventName: string;
        eventValue: string;
        userAggregation: string;
        conditions: ({
            property: string;
            operator: string;
            value: string;
          })[];
      };
    };
    Project: {
      id: string;
      name: string;
      /** Format: date-time */
      dateCreated: string;
      /** Format: date-time */
      dateUpdated: string;
      description?: string;
      settings?: {
        statsEngine?: string;
      };
    };
    Segment: {
      id: string;
      owner: string;
      datasourceId: string;
      identifierType: string;
      name: string;
      query: string;
      dateCreated: string;
      dateUpdated: string;
    };
    Feature: {
      id: string;
      /** Format: date-time */
      dateCreated: string;
      /** Format: date-time */
      dateUpdated: string;
      archived: boolean;
      description: string;
      owner: string;
      project: string;
      /** @enum {string} */
      valueType: "boolean" | "string" | "number" | "json";
      defaultValue: string;
      tags: (string)[];
      environments: {
        [key: string]: ({
          enabled: boolean;
          defaultValue: string;
          rules: ({
              description: string;
              condition: string;
              id: string;
              enabled: boolean;
              type: string;
              value: string;
            } | {
              description: string;
              condition: string;
              id: string;
              enabled: boolean;
              type: string;
              value: string;
              coverage: number;
              hashAttribute: string;
            } | {
              description: string;
              condition: string;
              id: string;
              enabled: boolean;
              type: string;
              trackingKey?: string;
              hashAttribute?: string;
              namespace?: {
                enabled: boolean;
                name: string;
                range: (number)[];
              };
              coverage?: number;
              value?: ({
                  value: string;
                  weight: number;
                  name?: string;
                })[];
            } | {
              description: string;
              id: string;
              enabled: boolean;
              type: string;
              condition?: string;
              variations: ({
                  value: string;
                  variationId: string;
                })[];
              experimentId: string;
            })[];
          /** @description A JSON stringified [FeatureDefinition](#tag/FeatureDefinition_model) */
          definition?: string;
          draft?: {
            enabled: boolean;
            defaultValue: string;
            rules: ({
                description: string;
                condition: string;
                id: string;
                enabled: boolean;
                type: string;
                value: string;
              } | {
                description: string;
                condition: string;
                id: string;
                enabled: boolean;
                type: string;
                value: string;
                coverage: number;
                hashAttribute: string;
              } | {
                description: string;
                condition: string;
                id: string;
                enabled: boolean;
                type: string;
                trackingKey?: string;
                hashAttribute?: string;
                namespace?: {
                  enabled: boolean;
                  name: string;
                  range: (number)[];
                };
                coverage?: number;
                value?: ({
                    value: string;
                    weight: number;
                    name?: string;
                  })[];
              } | {
                description: string;
                id: string;
                enabled: boolean;
                type: string;
                condition?: string;
                variations: ({
                    value: string;
                    variationId: string;
                  })[];
                experimentId: string;
              })[];
            /** @description A JSON stringified [FeatureDefinition](#tag/FeatureDefinition_model) */
            definition?: string;
          };
        }) | undefined;
      };
      revision: {
        version: number;
        comment: string;
        /** Format: date-time */
        date: string;
        publishedBy: string;
      };
    };
    FeatureEnvironment: {
      enabled: boolean;
      defaultValue: string;
      rules: ({
          description: string;
          condition: string;
          id: string;
          enabled: boolean;
          type: string;
          value: string;
        } | {
          description: string;
          condition: string;
          id: string;
          enabled: boolean;
          type: string;
          value: string;
          coverage: number;
          hashAttribute: string;
        } | {
          description: string;
          condition: string;
          id: string;
          enabled: boolean;
          type: string;
          trackingKey?: string;
          hashAttribute?: string;
          namespace?: {
            enabled: boolean;
            name: string;
            range: (number)[];
          };
          coverage?: number;
          value?: ({
              value: string;
              weight: number;
              name?: string;
            })[];
        } | {
          description: string;
          id: string;
          enabled: boolean;
          type: string;
          condition?: string;
          variations: ({
              value: string;
              variationId: string;
            })[];
          experimentId: string;
        })[];
      /** @description A JSON stringified [FeatureDefinition](#tag/FeatureDefinition_model) */
      definition?: string;
      draft?: {
        enabled: boolean;
        defaultValue: string;
        rules: ({
            description: string;
            condition: string;
            id: string;
            enabled: boolean;
            type: string;
            value: string;
          } | {
            description: string;
            condition: string;
            id: string;
            enabled: boolean;
            type: string;
            value: string;
            coverage: number;
            hashAttribute: string;
          } | {
            description: string;
            condition: string;
            id: string;
            enabled: boolean;
            type: string;
            trackingKey?: string;
            hashAttribute?: string;
            namespace?: {
              enabled: boolean;
              name: string;
              range: (number)[];
            };
            coverage?: number;
            value?: ({
                value: string;
                weight: number;
                name?: string;
              })[];
          } | {
            description: string;
            id: string;
            enabled: boolean;
            type: string;
            condition?: string;
            variations: ({
                value: string;
                variationId: string;
              })[];
            experimentId: string;
          })[];
        /** @description A JSON stringified [FeatureDefinition](#tag/FeatureDefinition_model) */
        definition?: string;
      };
    };
    FeatureRule: {
      description: string;
      condition: string;
      id: string;
      enabled: boolean;
      type: string;
      value: string;
    } | {
      description: string;
      condition: string;
      id: string;
      enabled: boolean;
      type: string;
      value: string;
      coverage: number;
      hashAttribute: string;
    } | {
      description: string;
      condition: string;
      id: string;
      enabled: boolean;
      type: string;
      trackingKey?: string;
      hashAttribute?: string;
      namespace?: {
        enabled: boolean;
        name: string;
        range: (number)[];
      };
      coverage?: number;
      value?: ({
          value: string;
          weight: number;
          name?: string;
        })[];
    } | {
      description: string;
      id: string;
      enabled: boolean;
      type: string;
      condition?: string;
      variations: ({
          value: string;
          variationId: string;
        })[];
      experimentId: string;
    };
    FeatureDefinition: {
      defaultValue: OneOf<[string, number, (unknown)[], any, null]>;
      rules?: ({
          force?: OneOf<[string, number, (unknown)[], any, null]>;
          weights?: (number)[];
          variations?: (OneOf<[string, number, (unknown)[], any, null]>)[];
          hashAttribute?: string;
          namespace?: (OneOf<[number, string]>)[];
          key?: string;
          coverage?: number;
          condition?: {
            [key: string]: unknown | undefined;
          };
        })[];
    };
    FeatureForceRule: {
      description: string;
      condition: string;
      id: string;
      enabled: boolean;
      type: string;
      value: string;
    };
    FeatureRolloutRule: {
      description: string;
      condition: string;
      id: string;
      enabled: boolean;
      type: string;
      value: string;
      coverage: number;
      hashAttribute: string;
    };
    FeatureExperimentRule: {
      description: string;
      condition: string;
      id: string;
      enabled: boolean;
      type: string;
      trackingKey?: string;
      hashAttribute?: string;
      namespace?: {
        enabled: boolean;
        name: string;
        range: (number)[];
      };
      coverage?: number;
      value?: ({
          value: string;
          weight: number;
          name?: string;
        })[];
    };
    FeatureExperimentRefRule: {
      description: string;
      id: string;
      enabled: boolean;
      type: string;
      condition?: string;
      variations: ({
          value: string;
          variationId: string;
        })[];
      experimentId: string;
    };
    SdkConnection: {
      id: string;
      /** Format: date-time */
      dateCreated: string;
      /** Format: date-time */
      dateUpdated: string;
      name: string;
      languages: (string)[];
      environment: string;
      project: string;
      encryptPayload: boolean;
      encryptionKey: string;
      includeVisualExperiments?: boolean;
      includeDraftExperiments?: boolean;
      includeExperimentNames?: boolean;
      key: string;
      proxyEnabled: boolean;
      proxyHost: string;
      proxySigningKey: string;
      sseEnabled?: boolean;
      hashSecureAttributes?: boolean;
    };
    Experiment: {
      id: string;
      /** Format: date-time */
      dateCreated: string;
      /** Format: date-time */
      dateUpdated: string;
      name: string;
      project: string;
      hypothesis: string;
      description: string;
      tags: (string)[];
      owner: string;
      archived: boolean;
      status: string;
      autoRefresh: boolean;
      hashAttribute: string;
      /** @enum {number} */
      hashVersion: 1 | 2;
      variations: ({
          variationId: string;
          key: string;
          name: string;
          description: string;
          screenshots: (string)[];
        })[];
      phases: ({
          name: string;
          dateStarted: string;
          dateEnded: string;
          reasonForStopping: string;
          seed: string;
          coverage: number;
          trafficSplit: ({
              variationId: string;
              weight: number;
            })[];
          namespace?: {
            namespaceId: string;
            range: (unknown)[];
          };
          targetingCondition: string;
        })[];
      settings: {
        datasourceId: string;
        assignmentQueryId: string;
        experimentId: string;
        segmentId: string;
        queryFilter: string;
        /** @enum {unknown} */
        inProgressConversions: "include" | "exclude";
        /** @enum {unknown} */
        attributionModel: "firstExposure" | "experimentDuration";
        /** @enum {unknown} */
        statsEngine: "bayesian" | "frequentist";
        goals: ({
            metricId: string;
            overrides: {
              conversionWindowStart?: number;
              conversionWindowEnd?: number;
              winRiskThreshold?: number;
              loseRiskThreshold?: number;
            };
          })[];
        guardrails: ({
            metricId: string;
            overrides: {
              conversionWindowStart?: number;
              conversionWindowEnd?: number;
              winRiskThreshold?: number;
              loseRiskThreshold?: number;
            };
          })[];
        activationMetric?: {
          metricId: string;
          overrides: {
            conversionWindowStart?: number;
            conversionWindowEnd?: number;
            winRiskThreshold?: number;
            loseRiskThreshold?: number;
          };
        };
      };
      resultSummary?: {
        status: string;
        winner: string;
        conclusions: string;
        releasedVariationId: string;
        excludeFromPayload: boolean;
      };
    };
    ExperimentMetric: {
      metricId: string;
      overrides: {
        conversionWindowStart?: number;
        conversionWindowEnd?: number;
        winRiskThreshold?: number;
        loseRiskThreshold?: number;
      };
    };
    ExperimentAnalysisSettings: {
      datasourceId: string;
      assignmentQueryId: string;
      experimentId: string;
      segmentId: string;
      queryFilter: string;
      /** @enum {unknown} */
      inProgressConversions: "include" | "exclude";
      /** @enum {unknown} */
      attributionModel: "firstExposure" | "experimentDuration";
      /** @enum {unknown} */
      statsEngine: "bayesian" | "frequentist";
      goals: ({
          metricId: string;
          overrides: {
            conversionWindowStart?: number;
            conversionWindowEnd?: number;
            winRiskThreshold?: number;
            loseRiskThreshold?: number;
          };
        })[];
      guardrails: ({
          metricId: string;
          overrides: {
            conversionWindowStart?: number;
            conversionWindowEnd?: number;
            winRiskThreshold?: number;
            loseRiskThreshold?: number;
          };
        })[];
      activationMetric?: {
        metricId: string;
        overrides: {
          conversionWindowStart?: number;
          conversionWindowEnd?: number;
          winRiskThreshold?: number;
          loseRiskThreshold?: number;
        };
      };
    };
    ExperimentResults: {
      id: string;
      dateUpdated: string;
      experimentId: string;
      phase: string;
      dateStart: string;
      dateEnd: string;
      dimension: {
        type: string;
        id?: string;
      };
      settings: {
        datasourceId: string;
        assignmentQueryId: string;
        experimentId: string;
        segmentId: string;
        queryFilter: string;
        /** @enum {unknown} */
        inProgressConversions: "include" | "exclude";
        /** @enum {unknown} */
        attributionModel: "firstExposure" | "experimentDuration";
        /** @enum {unknown} */
        statsEngine: "bayesian" | "frequentist";
        goals: ({
            metricId: string;
            overrides: {
              conversionWindowStart?: number;
              conversionWindowEnd?: number;
              winRiskThreshold?: number;
              loseRiskThreshold?: number;
            };
          })[];
        guardrails: ({
            metricId: string;
            overrides: {
              conversionWindowStart?: number;
              conversionWindowEnd?: number;
              winRiskThreshold?: number;
              loseRiskThreshold?: number;
            };
          })[];
        activationMetric?: {
          metricId: string;
          overrides: {
            conversionWindowStart?: number;
            conversionWindowEnd?: number;
            winRiskThreshold?: number;
            loseRiskThreshold?: number;
          };
        };
      };
      queryIds: (string)[];
      results: ({
          dimension: string;
          totalUsers: number;
          checks: {
            srm: number;
          };
          metrics: ({
              metricId: string;
              variations: ({
                  variationId: string;
                  analyses: ({
                      /** @enum {unknown} */
                      engine: "bayesian" | "frequentist";
                      numerator: number;
                      denominator: number;
                      mean: number;
                      stddev: number;
                      percentChange: number;
                      ciLow: number;
                      ciHigh: number;
                      pValue?: number;
                      risk?: number;
                      chanceToBeatControl?: number;
                    })[];
                })[];
            })[];
        })[];
    };
    DataSource: {
      id: string;
      /** Format: date-time */
      dateCreated: string;
      /** Format: date-time */
      dateUpdated: string;
      type: string;
      name: string;
      description: string;
      projectIds: (string)[];
      eventTracker: string;
      identifierTypes: ({
          id: string;
          description: string;
        })[];
      assignmentQueries: ({
          id: string;
          name: string;
          description: string;
          identifierType: string;
          sql: string;
          includesNameColumns: boolean;
          dimensionColumns: (string)[];
        })[];
      identifierJoinQueries: ({
          identifierTypes: (string)[];
          sql: string;
        })[];
      mixpanelSettings?: {
        viewedExperimentEventName: string;
        experimentIdProperty: string;
        variationIdProperty: string;
        extraUserIdProperty: string;
      };
    };
    VisualChangeset: {
      id?: string;
      urlPatterns: ({
          include?: boolean;
          /** @enum {string} */
          type: "simple" | "regex";
          pattern: string;
        })[];
      editorUrl: string;
      experiment: string;
      visualChanges: ({
          description?: string;
          css?: string;
          js?: string;
          variation: string;
          domMutations: ({
              selector: string;
              /** @enum {string} */
              action: "append" | "set" | "remove";
              attribute: string;
              value?: string;
              parentSelector?: string;
              insertBeforeSelector?: string;
            })[];
        })[];
    };
    VisualChange: {
      description?: string;
      css?: string;
      js?: string;
      variation: string;
      domMutations?: ({
          selector: string;
          /** @enum {string} */
          action: "append" | "set" | "remove";
          attribute: string;
          value?: string;
          parentSelector?: string;
          insertBeforeSelector?: string;
        })[];
    };
    SavedGroup: {
      id: string;
      /** Format: date-time */
      dateCreated: string;
      /** Format: date-time */
      dateUpdated: string;
      name: string;
      owner?: string;
      attributeKey: string;
      values: (string)[];
    };
  };
  responses: {
    Error: never;
  };
  parameters: {
    /** @description The id of the requested resource */
    id: string;
    /** @description The number of items to return */
    limit: number;
    /** @description How many items to skip (use in conjunction with limit for pagination) */
    offset: number;
    /** @description Filter by project id */
    projectId: string;
    /** @description Filter by Data Source */
    datasourceId: string;
    /** @description Specify a specific visual change */
    visualChangeId: string;
  };
  requestBodies: never;
  headers: never;
  pathItems: never;
}

export type external = Record<string, never>;

export interface operations {

  listFeatures: {
    /** Get all features */
    parameters: {
        /** @description The number of items to return */
        /** @description How many items to skip (use in conjunction with limit for pagination) */
        /** @description Filter by project id */
      query: {
        limit?: number;
        offset?: number;
        projectId?: string;
      };
    };
    responses: {
      200: {
        content: {
          "application/json": ({
            features: ({
                id: string;
                /** Format: date-time */
                dateCreated: string;
                /** Format: date-time */
                dateUpdated: string;
                archived: boolean;
                description: string;
                owner: string;
                project: string;
                /** @enum {string} */
                valueType: "boolean" | "string" | "number" | "json";
                defaultValue: string;
                tags: (string)[];
                environments: {
                  [key: string]: ({
                    enabled: boolean;
                    defaultValue: string;
                    rules: ({
                        description: string;
                        condition: string;
                        id: string;
                        enabled: boolean;
                        type: string;
                        value: string;
                      } | {
                        description: string;
                        condition: string;
                        id: string;
                        enabled: boolean;
                        type: string;
                        value: string;
                        coverage: number;
                        hashAttribute: string;
                      } | {
                        description: string;
                        condition: string;
                        id: string;
                        enabled: boolean;
                        type: string;
                        trackingKey?: string;
                        hashAttribute?: string;
                        namespace?: {
                          enabled: boolean;
                          name: string;
                          range: (number)[];
                        };
                        coverage?: number;
                        value?: ({
                            value: string;
                            weight: number;
                            name?: string;
                          })[];
                      } | {
                        description: string;
                        id: string;
                        enabled: boolean;
                        type: string;
                        condition?: string;
                        variations: ({
                            value: string;
                            variationId: string;
                          })[];
                        experimentId: string;
                      })[];
                    /** @description A JSON stringified [FeatureDefinition](#tag/FeatureDefinition_model) */
                    definition?: string;
                    draft?: {
                      enabled: boolean;
                      defaultValue: string;
                      rules: ({
                          description: string;
                          condition: string;
                          id: string;
                          enabled: boolean;
                          type: string;
                          value: string;
                        } | {
                          description: string;
                          condition: string;
                          id: string;
                          enabled: boolean;
                          type: string;
                          value: string;
                          coverage: number;
                          hashAttribute: string;
                        } | {
                          description: string;
                          condition: string;
                          id: string;
                          enabled: boolean;
                          type: string;
                          trackingKey?: string;
                          hashAttribute?: string;
                          namespace?: {
                            enabled: boolean;
                            name: string;
                            range: (number)[];
                          };
                          coverage?: number;
                          value?: ({
                              value: string;
                              weight: number;
                              name?: string;
                            })[];
                        } | {
                          description: string;
                          id: string;
                          enabled: boolean;
                          type: string;
                          condition?: string;
                          variations: ({
                              value: string;
                              variationId: string;
                            })[];
                          experimentId: string;
                        })[];
                      /** @description A JSON stringified [FeatureDefinition](#tag/FeatureDefinition_model) */
                      definition?: string;
                    };
                  }) | undefined;
                };
                revision: {
                  version: number;
                  comment: string;
                  /** Format: date-time */
                  date: string;
                  publishedBy: string;
                };
              })[];
          }) & {
            limit: number;
            offset: number;
            count: number;
            total: number;
            hasMore: boolean;
            nextOffset: OneOf<[number, null]>;
          };
        };
      };
    };
  };
  getFeature: {
    /** Get a single feature */
    responses: {
      200: {
        content: {
          "application/json": {
            feature: {
              id: string;
              /** Format: date-time */
              dateCreated: string;
              /** Format: date-time */
              dateUpdated: string;
              archived: boolean;
              description: string;
              owner: string;
              project: string;
              /** @enum {string} */
              valueType: "boolean" | "string" | "number" | "json";
              defaultValue: string;
              tags: (string)[];
              environments: {
                [key: string]: ({
                  enabled: boolean;
                  defaultValue: string;
                  rules: ({
                      description: string;
                      condition: string;
                      id: string;
                      enabled: boolean;
                      type: string;
                      value: string;
                    } | {
                      description: string;
                      condition: string;
                      id: string;
                      enabled: boolean;
                      type: string;
                      value: string;
                      coverage: number;
                      hashAttribute: string;
                    } | {
                      description: string;
                      condition: string;
                      id: string;
                      enabled: boolean;
                      type: string;
                      trackingKey?: string;
                      hashAttribute?: string;
                      namespace?: {
                        enabled: boolean;
                        name: string;
                        range: (number)[];
                      };
                      coverage?: number;
                      value?: ({
                          value: string;
                          weight: number;
                          name?: string;
                        })[];
                    } | {
                      description: string;
                      id: string;
                      enabled: boolean;
                      type: string;
                      condition?: string;
                      variations: ({
                          value: string;
                          variationId: string;
                        })[];
                      experimentId: string;
                    })[];
                  /** @description A JSON stringified [FeatureDefinition](#tag/FeatureDefinition_model) */
                  definition?: string;
                  draft?: {
                    enabled: boolean;
                    defaultValue: string;
                    rules: ({
                        description: string;
                        condition: string;
                        id: string;
                        enabled: boolean;
                        type: string;
                        value: string;
                      } | {
                        description: string;
                        condition: string;
                        id: string;
                        enabled: boolean;
                        type: string;
                        value: string;
                        coverage: number;
                        hashAttribute: string;
                      } | {
                        description: string;
                        condition: string;
                        id: string;
                        enabled: boolean;
                        type: string;
                        trackingKey?: string;
                        hashAttribute?: string;
                        namespace?: {
                          enabled: boolean;
                          name: string;
                          range: (number)[];
                        };
                        coverage?: number;
                        value?: ({
                            value: string;
                            weight: number;
                            name?: string;
                          })[];
                      } | {
                        description: string;
                        id: string;
                        enabled: boolean;
                        type: string;
                        condition?: string;
                        variations: ({
                            value: string;
                            variationId: string;
                          })[];
                        experimentId: string;
                      })[];
                    /** @description A JSON stringified [FeatureDefinition](#tag/FeatureDefinition_model) */
                    definition?: string;
                  };
                }) | undefined;
              };
              revision: {
                version: number;
                comment: string;
                /** Format: date-time */
                date: string;
                publishedBy: string;
              };
            };
          };
        };
      };
    };
  };
  toggleFeature: {
    /** Toggle a feature in one or more environments */
    requestBody: {
      content: {
        "application/json": {
          reason?: string;
          environments: {
            [key: string]: (true | "" | "true" | "false" | "1" | "0" | 1 | "" | "") | undefined;
          };
        };
      };
    };
    responses: {
      200: {
        content: {
          "application/json": {
            feature: {
              id: string;
              /** Format: date-time */
              dateCreated: string;
              /** Format: date-time */
              dateUpdated: string;
              archived: boolean;
              description: string;
              owner: string;
              project: string;
              /** @enum {string} */
              valueType: "boolean" | "string" | "number" | "json";
              defaultValue: string;
              tags: (string)[];
              environments: {
                [key: string]: ({
                  enabled: boolean;
                  defaultValue: string;
                  rules: ({
                      description: string;
                      condition: string;
                      id: string;
                      enabled: boolean;
                      type: string;
                      value: string;
                    } | {
                      description: string;
                      condition: string;
                      id: string;
                      enabled: boolean;
                      type: string;
                      value: string;
                      coverage: number;
                      hashAttribute: string;
                    } | {
                      description: string;
                      condition: string;
                      id: string;
                      enabled: boolean;
                      type: string;
                      trackingKey?: string;
                      hashAttribute?: string;
                      namespace?: {
                        enabled: boolean;
                        name: string;
                        range: (number)[];
                      };
                      coverage?: number;
                      value?: ({
                          value: string;
                          weight: number;
                          name?: string;
                        })[];
                    } | {
                      description: string;
                      id: string;
                      enabled: boolean;
                      type: string;
                      condition?: string;
                      variations: ({
                          value: string;
                          variationId: string;
                        })[];
                      experimentId: string;
                    })[];
                  /** @description A JSON stringified [FeatureDefinition](#tag/FeatureDefinition_model) */
                  definition?: string;
                  draft?: {
                    enabled: boolean;
                    defaultValue: string;
                    rules: ({
                        description: string;
                        condition: string;
                        id: string;
                        enabled: boolean;
                        type: string;
                        value: string;
                      } | {
                        description: string;
                        condition: string;
                        id: string;
                        enabled: boolean;
                        type: string;
                        value: string;
                        coverage: number;
                        hashAttribute: string;
                      } | {
                        description: string;
                        condition: string;
                        id: string;
                        enabled: boolean;
                        type: string;
                        trackingKey?: string;
                        hashAttribute?: string;
                        namespace?: {
                          enabled: boolean;
                          name: string;
                          range: (number)[];
                        };
                        coverage?: number;
                        value?: ({
                            value: string;
                            weight: number;
                            name?: string;
                          })[];
                      } | {
                        description: string;
                        id: string;
                        enabled: boolean;
                        type: string;
                        condition?: string;
                        variations: ({
                            value: string;
                            variationId: string;
                          })[];
                        experimentId: string;
                      })[];
                    /** @description A JSON stringified [FeatureDefinition](#tag/FeatureDefinition_model) */
                    definition?: string;
                  };
                }) | undefined;
              };
              revision: {
                version: number;
                comment: string;
                /** Format: date-time */
                date: string;
                publishedBy: string;
              };
            };
          };
        };
      };
    };
  };
  listProjects: {
    /** Get all projects */
    parameters: {
        /** @description The number of items to return */
        /** @description How many items to skip (use in conjunction with limit for pagination) */
      query: {
        limit?: number;
        offset?: number;
      };
    };
    responses: {
      200: {
        content: {
          "application/json": {
            projects: ({
                id: string;
                name: string;
                /** Format: date-time */
                dateCreated: string;
                /** Format: date-time */
                dateUpdated: string;
                description?: string;
                settings?: {
                  statsEngine?: string;
                };
              })[];
          } & {
            limit: number;
            offset: number;
            count: number;
            total: number;
            hasMore: boolean;
            nextOffset: OneOf<[number, null]>;
          };
        };
      };
    };
  };
  getProject: {
    /** Get a single project */
    responses: {
      200: {
        content: {
          "application/json": {
            project: {
              id: string;
              name: string;
              /** Format: date-time */
              dateCreated: string;
              /** Format: date-time */
              dateUpdated: string;
              description?: string;
              settings?: {
                statsEngine?: string;
              };
            };
          };
        };
      };
    };
  };
  listDimensions: {
    /** Get all dimensions */
    parameters: {
        /** @description The number of items to return */
        /** @description How many items to skip (use in conjunction with limit for pagination) */
        /** @description Filter by Data Source */
      query: {
        limit?: number;
        offset?: number;
        datasourceId?: string;
      };
    };
    responses: {
      200: {
        content: {
          "application/json": {
            dimensions: ({
                id: string;
                dateCreated: string;
                dateUpdated: string;
                owner: string;
                datasourceId: string;
                identifierType: string;
                name: string;
                query: string;
              })[];
          } & {
            limit: number;
            offset: number;
            count: number;
            total: number;
            hasMore: boolean;
            nextOffset: OneOf<[number, null]>;
          };
        };
      };
    };
  };
  getDimension: {
    /** Get a single dimension */
    responses: {
      200: {
        content: {
          "application/json": {
            dimension: {
              id: string;
              dateCreated: string;
              dateUpdated: string;
              owner: string;
              datasourceId: string;
              identifierType: string;
              name: string;
              query: string;
            };
          };
        };
      };
    };
  };
  listSegments: {
    /** Get all segments */
    parameters: {
        /** @description The number of items to return */
        /** @description How many items to skip (use in conjunction with limit for pagination) */
        /** @description Filter by Data Source */
      query: {
        limit?: number;
        offset?: number;
        datasourceId?: string;
      };
    };
    responses: {
      200: {
        content: {
          "application/json": {
            segments: ({
                id: string;
                owner: string;
                datasourceId: string;
                identifierType: string;
                name: string;
                query: string;
                dateCreated: string;
                dateUpdated: string;
              })[];
          } & {
            limit: number;
            offset: number;
            count: number;
            total: number;
            hasMore: boolean;
            nextOffset: OneOf<[number, null]>;
          };
        };
      };
    };
  };
  getSegment: {
    /** Get a single segment */
    responses: {
      200: {
        content: {
          "application/json": {
            segment: {
              id: string;
              owner: string;
              datasourceId: string;
              identifierType: string;
              name: string;
              query: string;
              dateCreated: string;
              dateUpdated: string;
            };
          };
        };
      };
    };
  };
  listSdkConnections: {
    /** Get all sdk connections */
    parameters: {
        /** @description The number of items to return */
        /** @description How many items to skip (use in conjunction with limit for pagination) */
        /** @description Filter by project id */
      query: {
        limit?: number;
        offset?: number;
        projectId?: string;
        withProxy?: string;
      };
    };
    responses: {
      200: {
        content: {
          "application/json": {
            connections?: ({
                id: string;
                /** Format: date-time */
                dateCreated: string;
                /** Format: date-time */
                dateUpdated: string;
                name: string;
                languages: (string)[];
                environment: string;
                project: string;
                encryptPayload: boolean;
                encryptionKey: string;
                includeVisualExperiments?: boolean;
                includeDraftExperiments?: boolean;
                includeExperimentNames?: boolean;
                key: string;
                proxyEnabled: boolean;
                proxyHost: string;
                proxySigningKey: string;
                sseEnabled?: boolean;
                hashSecureAttributes?: boolean;
              })[];
          } & {
            limit: number;
            offset: number;
            count: number;
            total: number;
            hasMore: boolean;
            nextOffset: OneOf<[number, null]>;
          };
        };
      };
    };
  };
  getSdkConnection: {
    /** Get a single sdk connection */
    responses: {
      200: {
        content: {
          "application/json": {
            sdkConnection: {
              id: string;
              /** Format: date-time */
              dateCreated: string;
              /** Format: date-time */
              dateUpdated: string;
              name: string;
              languages: (string)[];
              environment: string;
              project: string;
              encryptPayload: boolean;
              encryptionKey: string;
              includeVisualExperiments?: boolean;
              includeDraftExperiments?: boolean;
              includeExperimentNames?: boolean;
              key: string;
              proxyEnabled: boolean;
              proxyHost: string;
              proxySigningKey: string;
              sseEnabled?: boolean;
              hashSecureAttributes?: boolean;
            };
          };
        };
      };
    };
  };
  listDataSources: {
    /** Get all data sources */
    parameters: {
        /** @description The number of items to return */
        /** @description How many items to skip (use in conjunction with limit for pagination) */
        /** @description Filter by project id */
      query: {
        limit?: number;
        offset?: number;
        projectId?: string;
      };
    };
    responses: {
      200: {
        content: {
          "application/json": {
            dataSources: ({
                id: string;
                /** Format: date-time */
                dateCreated: string;
                /** Format: date-time */
                dateUpdated: string;
                type: string;
                name: string;
                description: string;
                projectIds: (string)[];
                eventTracker: string;
                identifierTypes: ({
                    id: string;
                    description: string;
                  })[];
                assignmentQueries: ({
                    id: string;
                    name: string;
                    description: string;
                    identifierType: string;
                    sql: string;
                    includesNameColumns: boolean;
                    dimensionColumns: (string)[];
                  })[];
                identifierJoinQueries: ({
                    identifierTypes: (string)[];
                    sql: string;
                  })[];
                mixpanelSettings?: {
                  viewedExperimentEventName: string;
                  experimentIdProperty: string;
                  variationIdProperty: string;
                  extraUserIdProperty: string;
                };
              })[];
          } & {
            limit: number;
            offset: number;
            count: number;
            total: number;
            hasMore: boolean;
            nextOffset: OneOf<[number, null]>;
          };
        };
      };
    };
  };
  getDataSource: {
    /** Get a single data source */
    responses: {
      200: {
        content: {
          "application/json": {
            dataSource: {
              id: string;
              /** Format: date-time */
              dateCreated: string;
              /** Format: date-time */
              dateUpdated: string;
              type: string;
              name: string;
              description: string;
              projectIds: (string)[];
              eventTracker: string;
              identifierTypes: ({
                  id: string;
                  description: string;
                })[];
              assignmentQueries: ({
                  id: string;
                  name: string;
                  description: string;
                  identifierType: string;
                  sql: string;
                  includesNameColumns: boolean;
                  dimensionColumns: (string)[];
                })[];
              identifierJoinQueries: ({
                  identifierTypes: (string)[];
                  sql: string;
                })[];
              mixpanelSettings?: {
                viewedExperimentEventName: string;
                experimentIdProperty: string;
                variationIdProperty: string;
                extraUserIdProperty: string;
              };
            };
          };
        };
      };
    };
  };
  listExperiments: {
    /** Get all experiments */
    parameters: {
        /** @description The number of items to return */
        /** @description How many items to skip (use in conjunction with limit for pagination) */
        /** @description Filter by project id */
        /** @description Filter by Data Source */
        /** @description Filter the returned list by the experiment tracking key (id) */
      query: {
        limit?: number;
        offset?: number;
        projectId?: string;
        datasourceId?: string;
        experimentId?: string;
      };
    };
    responses: {
      200: {
        content: {
          "application/json": ({
            experiments: ({
                id: string;
                /** Format: date-time */
                dateCreated: string;
                /** Format: date-time */
                dateUpdated: string;
                name: string;
                project: string;
                hypothesis: string;
                description: string;
                tags: (string)[];
                owner: string;
                archived: boolean;
                status: string;
                autoRefresh: boolean;
                hashAttribute: string;
                /** @enum {number} */
                hashVersion: 1 | 2;
                variations: ({
                    variationId: string;
                    key: string;
                    name: string;
                    description: string;
                    screenshots: (string)[];
                  })[];
                phases: ({
                    name: string;
                    dateStarted: string;
                    dateEnded: string;
                    reasonForStopping: string;
                    seed: string;
                    coverage: number;
                    trafficSplit: ({
                        variationId: string;
                        weight: number;
                      })[];
                    namespace?: {
                      namespaceId: string;
                      range: (unknown)[];
                    };
                    targetingCondition: string;
                  })[];
                settings: {
                  datasourceId: string;
                  assignmentQueryId: string;
                  experimentId: string;
                  segmentId: string;
                  queryFilter: string;
                  /** @enum {unknown} */
                  inProgressConversions: "include" | "exclude";
                  /** @enum {unknown} */
                  attributionModel: "firstExposure" | "experimentDuration";
                  /** @enum {unknown} */
                  statsEngine: "bayesian" | "frequentist";
                  goals: ({
                      metricId: string;
                      overrides: {
                        conversionWindowStart?: number;
                        conversionWindowEnd?: number;
                        winRiskThreshold?: number;
                        loseRiskThreshold?: number;
                      };
                    })[];
                  guardrails: ({
                      metricId: string;
                      overrides: {
                        conversionWindowStart?: number;
                        conversionWindowEnd?: number;
                        winRiskThreshold?: number;
                        loseRiskThreshold?: number;
                      };
                    })[];
                  activationMetric?: {
                    metricId: string;
                    overrides: {
                      conversionWindowStart?: number;
                      conversionWindowEnd?: number;
                      winRiskThreshold?: number;
                      loseRiskThreshold?: number;
                    };
                  };
                };
                resultSummary?: {
                  status: string;
                  winner: string;
                  conclusions: string;
                  releasedVariationId: string;
                  excludeFromPayload: boolean;
                };
              })[];
          }) & {
            limit: number;
            offset: number;
            count: number;
            total: number;
            hasMore: boolean;
            nextOffset: OneOf<[number, null]>;
          };
        };
      };
    };
  };
  postExperiment: {
    /** Create a single experiment */
    requestBody: {
      content: {
        "application/json": {
          /** @description ID for the [DataSource](#tag/DataSource_model) */
          datasourceId: string;
          /** @description The ID property of one of the assignment query objects associated with the datasource */
          assignmentQueryId: string;
          trackingKey: string;
          /** @description Name of the experiment */
          name: string;
          /** @description Project ID which the experiment belongs to */
          project?: string;
          /** @description Hypothesis of the experiment */
          hypothesis?: string;
          /** @description Description of the experiment */
          description?: string;
          tags?: (string)[];
          metrics?: (string)[];
          /** @description Email of the person who owns this experiment */
          owner: string;
          archived?: boolean;
          /** @enum {string} */
          status?: "draft" | "running" | "stopped";
          autoRefresh?: boolean;
          hashAttribute?: string;
<<<<<<< HEAD
          /** @enum {number} */
          hashVersion?: 1 | 2;
=======
          releasedVariationId?: string;
          excludeFromPayload?: boolean;
>>>>>>> 32a11d80
          variations: ({
              id?: string;
              key: string;
              name: string;
              description?: string;
              screenshots?: ({
                  path: string;
                  width?: number;
                  height?: number;
                  description?: string;
                })[];
            })[];
          phases?: ({
              name: string;
              /** Format: date */
              dateStarted: string;
              /** Format: date */
              dateEnded?: string;
              reasonForStopping?: string;
              seed?: string;
              coverage?: number;
              trafficSplit?: ({
                  variationId: string;
                  weight: number;
                })[];
              namespace?: {
                namespaceId: string;
                range: (number)[];
                enabled?: boolean;
              };
              targetingCondition?: string;
              reason?: string;
              condition?: string;
              variationWeights?: (number)[];
            })[];
        };
      };
    };
    responses: {
      200: {
        content: {
          "application/json": {
            experiment: {
              id: string;
              /** Format: date-time */
              dateCreated: string;
              /** Format: date-time */
              dateUpdated: string;
              name: string;
              project: string;
              hypothesis: string;
              description: string;
              tags: (string)[];
              owner: string;
              archived: boolean;
              status: string;
              autoRefresh: boolean;
              hashAttribute: string;
              /** @enum {number} */
              hashVersion: 1 | 2;
              variations: ({
                  variationId: string;
                  key: string;
                  name: string;
                  description: string;
                  screenshots: (string)[];
                })[];
              phases: ({
                  name: string;
                  dateStarted: string;
                  dateEnded: string;
                  reasonForStopping: string;
                  seed: string;
                  coverage: number;
                  trafficSplit: ({
                      variationId: string;
                      weight: number;
                    })[];
                  namespace?: {
                    namespaceId: string;
                    range: (unknown)[];
                  };
                  targetingCondition: string;
                })[];
              settings: {
                datasourceId: string;
                assignmentQueryId: string;
                experimentId: string;
                segmentId: string;
                queryFilter: string;
                /** @enum {unknown} */
                inProgressConversions: "include" | "exclude";
                /** @enum {unknown} */
                attributionModel: "firstExposure" | "experimentDuration";
                /** @enum {unknown} */
                statsEngine: "bayesian" | "frequentist";
                goals: ({
                    metricId: string;
                    overrides: {
                      conversionWindowStart?: number;
                      conversionWindowEnd?: number;
                      winRiskThreshold?: number;
                      loseRiskThreshold?: number;
                    };
                  })[];
                guardrails: ({
                    metricId: string;
                    overrides: {
                      conversionWindowStart?: number;
                      conversionWindowEnd?: number;
                      winRiskThreshold?: number;
                      loseRiskThreshold?: number;
                    };
                  })[];
                activationMetric?: {
                  metricId: string;
                  overrides: {
                    conversionWindowStart?: number;
                    conversionWindowEnd?: number;
                    winRiskThreshold?: number;
                    loseRiskThreshold?: number;
                  };
                };
              };
              resultSummary?: {
                status: string;
                winner: string;
                conclusions: string;
                releasedVariationId: string;
                excludeFromPayload: boolean;
              };
            };
          };
        };
      };
    };
  };
  getExperiment: {
    /** Get a single experiment */
    parameters: {
        /** @description The id of the requested resource */
      path: {
        id: string;
      };
    };
    responses: {
      200: {
        content: {
          "application/json": {
            experiment: {
              id: string;
              /** Format: date-time */
              dateCreated: string;
              /** Format: date-time */
              dateUpdated: string;
              name: string;
              project: string;
              hypothesis: string;
              description: string;
              tags: (string)[];
              owner: string;
              archived: boolean;
              status: string;
              autoRefresh: boolean;
              hashAttribute: string;
              /** @enum {number} */
              hashVersion: 1 | 2;
              variations: ({
                  variationId: string;
                  key: string;
                  name: string;
                  description: string;
                  screenshots: (string)[];
                })[];
              phases: ({
                  name: string;
                  dateStarted: string;
                  dateEnded: string;
                  reasonForStopping: string;
                  seed: string;
                  coverage: number;
                  trafficSplit: ({
                      variationId: string;
                      weight: number;
                    })[];
                  namespace?: {
                    namespaceId: string;
                    range: (unknown)[];
                  };
                  targetingCondition: string;
                })[];
              settings: {
                datasourceId: string;
                assignmentQueryId: string;
                experimentId: string;
                segmentId: string;
                queryFilter: string;
                /** @enum {unknown} */
                inProgressConversions: "include" | "exclude";
                /** @enum {unknown} */
                attributionModel: "firstExposure" | "experimentDuration";
                /** @enum {unknown} */
                statsEngine: "bayesian" | "frequentist";
                goals: ({
                    metricId: string;
                    overrides: {
                      conversionWindowStart?: number;
                      conversionWindowEnd?: number;
                      winRiskThreshold?: number;
                      loseRiskThreshold?: number;
                    };
                  })[];
                guardrails: ({
                    metricId: string;
                    overrides: {
                      conversionWindowStart?: number;
                      conversionWindowEnd?: number;
                      winRiskThreshold?: number;
                      loseRiskThreshold?: number;
                    };
                  })[];
                activationMetric?: {
                  metricId: string;
                  overrides: {
                    conversionWindowStart?: number;
                    conversionWindowEnd?: number;
                    winRiskThreshold?: number;
                    loseRiskThreshold?: number;
                  };
                };
              };
              resultSummary?: {
                status: string;
                winner: string;
                conclusions: string;
                releasedVariationId: string;
                excludeFromPayload: boolean;
              };
            };
          };
        };
      };
    };
  };
  updateExperiment: {
    /** Update a single experiment */
    parameters: {
        /** @description The id of the requested resource */
      path: {
        id: string;
      };
    };
    requestBody: {
      content: {
        "application/json": {
          assignmentQueryId?: string;
          trackingKey?: string;
          /** @description Name of the experiment */
          name?: string;
          /** @description Project ID which the experiment belongs to */
          project?: string;
          /** @description Hypothesis of the experiment */
          hypothesis?: string;
          /** @description Description of the experiment */
          description?: string;
          tags?: (string)[];
          metrics?: (string)[];
          /** @description Email of the person who owns this experiment */
          owner?: string;
          archived?: boolean;
          /** @enum {string} */
          status?: "draft" | "running" | "stopped";
          autoRefresh?: boolean;
          hashAttribute?: string;
<<<<<<< HEAD
          /** @enum {number} */
          hashVersion?: 1 | 2;
=======
          releasedVariationId?: string;
          excludeFromPayload?: boolean;
>>>>>>> 32a11d80
          variations?: ({
              id?: string;
              key: string;
              name: string;
              description?: string;
              screenshots?: ({
                  path: string;
                  width?: number;
                  height?: number;
                  description?: string;
                })[];
            })[];
          phases?: ({
              name: string;
              /** Format: date */
              dateStarted: string;
              /** Format: date */
              dateEnded?: string;
              reasonForStopping?: string;
              seed?: string;
              coverage?: number;
              trafficSplit?: ({
                  variationId: string;
                  weight: number;
                })[];
              namespace?: {
                namespaceId: string;
                range: (number)[];
                enabled?: boolean;
              };
              targetingCondition?: string;
              reason?: string;
              condition?: string;
              variationWeights?: (number)[];
            })[];
        };
      };
    };
    responses: {
      200: {
        content: {
          "application/json": {
            experiment: {
              id: string;
              /** Format: date-time */
              dateCreated: string;
              /** Format: date-time */
              dateUpdated: string;
              name: string;
              project: string;
              hypothesis: string;
              description: string;
              tags: (string)[];
              owner: string;
              archived: boolean;
              status: string;
              autoRefresh: boolean;
              hashAttribute: string;
              /** @enum {number} */
              hashVersion: 1 | 2;
              variations: ({
                  variationId: string;
                  key: string;
                  name: string;
                  description: string;
                  screenshots: (string)[];
                })[];
              phases: ({
                  name: string;
                  dateStarted: string;
                  dateEnded: string;
                  reasonForStopping: string;
                  seed: string;
                  coverage: number;
                  trafficSplit: ({
                      variationId: string;
                      weight: number;
                    })[];
                  namespace?: {
                    namespaceId: string;
                    range: (unknown)[];
                  };
                  targetingCondition: string;
                })[];
              settings: {
                datasourceId: string;
                assignmentQueryId: string;
                experimentId: string;
                segmentId: string;
                queryFilter: string;
                /** @enum {unknown} */
                inProgressConversions: "include" | "exclude";
                /** @enum {unknown} */
                attributionModel: "firstExposure" | "experimentDuration";
                /** @enum {unknown} */
                statsEngine: "bayesian" | "frequentist";
                goals: ({
                    metricId: string;
                    overrides: {
                      conversionWindowStart?: number;
                      conversionWindowEnd?: number;
                      winRiskThreshold?: number;
                      loseRiskThreshold?: number;
                    };
                  })[];
                guardrails: ({
                    metricId: string;
                    overrides: {
                      conversionWindowStart?: number;
                      conversionWindowEnd?: number;
                      winRiskThreshold?: number;
                      loseRiskThreshold?: number;
                    };
                  })[];
                activationMetric?: {
                  metricId: string;
                  overrides: {
                    conversionWindowStart?: number;
                    conversionWindowEnd?: number;
                    winRiskThreshold?: number;
                    loseRiskThreshold?: number;
                  };
                };
              };
              resultSummary?: {
                status: string;
                winner: string;
                conclusions: string;
                releasedVariationId: string;
                excludeFromPayload: boolean;
              };
            };
          };
        };
      };
    };
  };
  getExperimentResults: {
    /** Get results for an experiment */
    parameters: {
      query: {
        phase?: string;
        dimension?: string;
      };
    };
    responses: {
      200: {
        content: {
          "application/json": {
            result?: {
              id: string;
              dateUpdated: string;
              experimentId: string;
              phase: string;
              dateStart: string;
              dateEnd: string;
              dimension: {
                type: string;
                id?: string;
              };
              settings: {
                datasourceId: string;
                assignmentQueryId: string;
                experimentId: string;
                segmentId: string;
                queryFilter: string;
                /** @enum {unknown} */
                inProgressConversions: "include" | "exclude";
                /** @enum {unknown} */
                attributionModel: "firstExposure" | "experimentDuration";
                /** @enum {unknown} */
                statsEngine: "bayesian" | "frequentist";
                goals: ({
                    metricId: string;
                    overrides: {
                      conversionWindowStart?: number;
                      conversionWindowEnd?: number;
                      winRiskThreshold?: number;
                      loseRiskThreshold?: number;
                    };
                  })[];
                guardrails: ({
                    metricId: string;
                    overrides: {
                      conversionWindowStart?: number;
                      conversionWindowEnd?: number;
                      winRiskThreshold?: number;
                      loseRiskThreshold?: number;
                    };
                  })[];
                activationMetric?: {
                  metricId: string;
                  overrides: {
                    conversionWindowStart?: number;
                    conversionWindowEnd?: number;
                    winRiskThreshold?: number;
                    loseRiskThreshold?: number;
                  };
                };
              };
              queryIds: (string)[];
              results: ({
                  dimension: string;
                  totalUsers: number;
                  checks: {
                    srm: number;
                  };
                  metrics: ({
                      metricId: string;
                      variations: ({
                          variationId: string;
                          analyses: ({
                              /** @enum {unknown} */
                              engine: "bayesian" | "frequentist";
                              numerator: number;
                              denominator: number;
                              mean: number;
                              stddev: number;
                              percentChange: number;
                              ciLow: number;
                              ciHigh: number;
                              pValue?: number;
                              risk?: number;
                              chanceToBeatControl?: number;
                            })[];
                        })[];
                    })[];
                })[];
            };
          };
        };
      };
    };
  };
  listMetrics: {
    /** Get all metrics */
    parameters: {
        /** @description The number of items to return */
        /** @description How many items to skip (use in conjunction with limit for pagination) */
        /** @description Filter by project id */
        /** @description Filter by Data Source */
      query: {
        limit?: number;
        offset?: number;
        projectId?: string;
        datasourceId?: string;
      };
    };
    responses: {
      200: {
        content: {
          "application/json": ({
            metrics: ({
                id: string;
                dateCreated: string;
                dateUpdated: string;
                owner: string;
                datasourceId: string;
                name: string;
                description: string;
                /** @enum {string} */
                type: "binomial" | "count" | "duration" | "revenue";
                tags: (string)[];
                projects: (string)[];
                archived: boolean;
                behavior: {
                  /** @enum {string} */
                  goal: "increase" | "decrease";
                  cap?: number;
                  /** @enum {string|null} */
                  capping?: "absolute" | "percentile" | null;
                  capValue?: number;
                  conversionWindowStart: number;
                  conversionWindowEnd: number;
                  riskThresholdSuccess: number;
                  riskThresholdDanger: number;
                  minPercentChange: number;
                  maxPercentChange: number;
                  minSampleSize: number;
                };
                sql?: {
                  identifierTypes: (string)[];
                  conversionSQL: string;
                  userAggregationSQL: string;
                  denominatorMetricId: string;
                };
                sqlBuilder?: {
                  identifierTypeColumns: ({
                      identifierType: string;
                      columnName: string;
                    })[];
                  tableName: string;
                  valueColumnName: string;
                  timestampColumnName: string;
                  conditions: ({
                      column: string;
                      operator: string;
                      value: string;
                    })[];
                };
                mixpanel?: {
                  eventName: string;
                  eventValue: string;
                  userAggregation: string;
                  conditions: ({
                      property: string;
                      operator: string;
                      value: string;
                    })[];
                };
              })[];
          }) & {
            limit: number;
            offset: number;
            count: number;
            total: number;
            hasMore: boolean;
            nextOffset: OneOf<[number, null]>;
          };
        };
      };
    };
  };
  postMetric: {
    /** Create a single metric */
    requestBody: {
      content: {
        "application/json": {
          /** @description ID for the [DataSource](#tag/DataSource_model) */
          datasourceId: string;
          /** @description Name of the person who owns this metric */
          owner?: string;
          /** @description Name of the metric */
          name: string;
          /** @description Description of the metric */
          description?: string;
          /**
           * @description Type of metric. See [Metrics documentation](/app/metrics) 
           * @enum {string}
           */
          type: "binomial" | "count" | "duration" | "revenue";
          /** @description List of tags */
          tags?: (string)[];
          /** @description List of project IDs for projects that can access this metric */
          projects?: (string)[];
          archived?: boolean;
          behavior?: {
            /** @enum {string} */
            goal?: "increase" | "decrease";
            /**
             * @deprecated 
             * @description (deprecated, use capping and capValue fields instead) This should be non-negative
             */
            cap?: number;
            /**
             * @description Used in conjunction with `capValue` to set the capping (winsorization). Do not specify or set to null for no capping. "absolute" will cap user values at the `capValue` if it is greater than 0. "percentile" will cap user values at the percentile of user values in an experiment using the `capValue` for the percentile, if greater than 0. <br/>  If `behavior.capping` is non-null, you must specify `behavior.capValue`. 
             * @enum {string|null}
             */
            capping?: "absolute" | "percentile" | null;
            /** @description This should be non-negative. <br/> Must specify `behavior.capping` when setting `behavior.capValue`. */
            capValue?: number;
            /** @description The start of a Conversion Window relative to the exposure date, in hours. This is equivalent to the [Conversion Delay](/app/metrics#conversion-delay). <br/> Must specify both `behavior.conversionWindowStart` and `behavior.conversionWindowEnd` or neither. */
            conversionWindowStart?: number;
            /** @description The end of a [Conversion Window](/app/metrics#conversion-window) relative to the exposure date, in hours. This is equivalent to the [Conversion Delay](/app/metrics#conversion-delay) + Conversion Window Hours settings in the UI. In other words, if you want a 48 hour window starting after 24 hours, you would set conversionWindowStart to 24 and conversionWindowEnd to 72 (24+48). <br/> Must specify both `behavior.conversionWindowStart` and `behavior.conversionWindowEnd` or neither. */
            conversionWindowEnd?: number;
            /** @description Threshold for Risk to be considered low enough, as a proportion (e.g. put 0.0025 for 0.25%). <br/> Must be a non-negative number and must not be higher than `riskThresholdDanger`. */
            riskThresholdSuccess?: number;
            /** @description Threshold for Risk to be considered too high, as a proportion (e.g. put 0.0125 for 1.25%). <br/> Must be a non-negative number. */
            riskThresholdDanger?: number;
            /** @description Minimum percent change to consider uplift significant, as a proportion (e.g. put 0.005 for 0.5%) */
            minPercentChange?: number;
            /** @description Maximum percent change to consider uplift significant, as a proportion (e.g. put 0.5 for 50%) */
            maxPercentChange?: number;
            minSampleSize?: number;
          };
          /** @description Preferred way to define SQL. Only one of `sql`, `sqlBuilder` or `mixpanel` allowed, and at least one must be specified. */
          sql?: {
            identifierTypes: (string)[];
            conversionSQL: string;
            /** @description Custom user level aggregation for your metric (default: `SUM(value)`) */
            userAggregationSQL?: string;
            /** @description The metric ID for a [denominator metric for funnel and ratio metrics](/app/metrics#denominator-ratio--funnel-metrics) */
            denominatorMetricId?: string;
          };
          /** @description An alternative way to specify a SQL metric, rather than a full query. Using `sql` is preferred to `sqlBuilder`. Only one of `sql`, `sqlBuilder` or `mixpanel` allowed, and at least one must be specified. */
          sqlBuilder?: {
            identifierTypeColumns: ({
                identifierType: string;
                columnName: string;
              })[];
            tableName: string;
            valueColumnName?: string;
            timestampColumnName: string;
            conditions?: ({
                column: string;
                operator: string;
                value: string;
              })[];
          };
          /** @description Only use for MixPanel (non-SQL) Data Sources. Only one of `sql`, `sqlBuilder` or `mixpanel` allowed, and at least one must be specified. */
          mixpanel?: {
            eventName: string;
            eventValue?: string;
            userAggregation: string;
            conditions?: ({
                property: string;
                operator: string;
                value: string;
              })[];
          };
        };
      };
    };
    responses: {
      200: {
        content: {
          "application/json": {
            metric: {
              id: string;
              dateCreated: string;
              dateUpdated: string;
              owner: string;
              datasourceId: string;
              name: string;
              description: string;
              /** @enum {string} */
              type: "binomial" | "count" | "duration" | "revenue";
              tags: (string)[];
              projects: (string)[];
              archived: boolean;
              behavior: {
                /** @enum {string} */
                goal: "increase" | "decrease";
                cap?: number;
                /** @enum {string|null} */
                capping?: "absolute" | "percentile" | null;
                capValue?: number;
                conversionWindowStart: number;
                conversionWindowEnd: number;
                riskThresholdSuccess: number;
                riskThresholdDanger: number;
                minPercentChange: number;
                maxPercentChange: number;
                minSampleSize: number;
              };
              sql?: {
                identifierTypes: (string)[];
                conversionSQL: string;
                userAggregationSQL: string;
                denominatorMetricId: string;
              };
              sqlBuilder?: {
                identifierTypeColumns: ({
                    identifierType: string;
                    columnName: string;
                  })[];
                tableName: string;
                valueColumnName: string;
                timestampColumnName: string;
                conditions: ({
                    column: string;
                    operator: string;
                    value: string;
                  })[];
              };
              mixpanel?: {
                eventName: string;
                eventValue: string;
                userAggregation: string;
                conditions: ({
                    property: string;
                    operator: string;
                    value: string;
                  })[];
              };
            };
          };
        };
      };
    };
  };
  getMetric: {
    /** Get a single metric */
    parameters: {
        /** @description The id of the requested resource */
      path: {
        id: string;
      };
    };
    responses: {
      200: {
        content: {
          "application/json": {
            metric: {
              id: string;
              dateCreated: string;
              dateUpdated: string;
              owner: string;
              datasourceId: string;
              name: string;
              description: string;
              /** @enum {string} */
              type: "binomial" | "count" | "duration" | "revenue";
              tags: (string)[];
              projects: (string)[];
              archived: boolean;
              behavior: {
                /** @enum {string} */
                goal: "increase" | "decrease";
                cap?: number;
                /** @enum {string|null} */
                capping?: "absolute" | "percentile" | null;
                capValue?: number;
                conversionWindowStart: number;
                conversionWindowEnd: number;
                riskThresholdSuccess: number;
                riskThresholdDanger: number;
                minPercentChange: number;
                maxPercentChange: number;
                minSampleSize: number;
              };
              sql?: {
                identifierTypes: (string)[];
                conversionSQL: string;
                userAggregationSQL: string;
                denominatorMetricId: string;
              };
              sqlBuilder?: {
                identifierTypeColumns: ({
                    identifierType: string;
                    columnName: string;
                  })[];
                tableName: string;
                valueColumnName: string;
                timestampColumnName: string;
                conditions: ({
                    column: string;
                    operator: string;
                    value: string;
                  })[];
              };
              mixpanel?: {
                eventName: string;
                eventValue: string;
                userAggregation: string;
                conditions: ({
                    property: string;
                    operator: string;
                    value: string;
                  })[];
              };
            };
          };
        };
      };
    };
  };
  putMetric: {
    /** Update a metric */
    parameters: {
        /** @description The id of the requested resource */
      path: {
        id: string;
      };
    };
    requestBody: {
      content: {
        "application/json": {
          /** @description Name of the person who owns this metric */
          owner?: string;
          /** @description Name of the metric */
          name?: string;
          /** @description Description of the metric */
          description?: string;
          /**
           * @description Type of metric. See [Metrics documentation](/app/metrics) 
           * @enum {string}
           */
          type?: "binomial" | "count" | "duration" | "revenue";
          /** @description List of tags */
          tags?: (string)[];
          /** @description List of project IDs for projects that can access this metric */
          projects?: (string)[];
          archived?: boolean;
          behavior?: {
            /** @enum {string} */
            goal?: "increase" | "decrease";
            /**
             * @description Used in conjunction with `capValue` to set the capping (winsorization). Set to null to turn capping off. "absolute" will cap user values at the `capValue` if it is greater than 0. "percentile" will cap user values at the percentile of user values in an experiment using the `capValue` for the percentile, if greater than 0. <br/> If `behavior.capping` is non-null, you must specify `behavior.capValue`. 
             * @enum {string|null}
             */
            capping?: "absolute" | "percentile" | null;
            /** @description This should be non-negative. <br/> Must specify `behavior.capping` when setting `behavior.capValue`. */
            capValue?: number;
            /** @description The start of a Conversion Window relative to the exposure date, in hours. This is equivalent to the [Conversion Delay](/app/metrics#conversion-delay). <br/> Must specify both `behavior.conversionWindowStart` and `behavior.conversionWindowEnd` or neither. */
            conversionWindowStart?: number;
            /** @description The end of a [Conversion Window](/app/metrics#conversion-window) relative to the exposure date, in hours. This is equivalent to the [Conversion Delay](/app/metrics#conversion-delay) + Conversion Window Hours settings in the UI. In other words, if you want a 48 hour window starting after 24 hours, you would set conversionWindowStart to 24 and conversionWindowEnd to 72 (24+48). <br/> Must specify both `behavior.conversionWindowStart` and `behavior.conversionWindowEnd` or neither. */
            conversionWindowEnd?: number;
            /** @description Threshold for Risk to be considered low enough, as a proportion (e.g. put 0.0025 for 0.25%). <br/> Must be a non-negative number and must not be higher than `riskThresholdDanger`. */
            riskThresholdSuccess?: number;
            /** @description Threshold for Risk to be considered too high, as a proportion (e.g. put 0.0125 for 1.25%). <br/> Must be a non-negative number. */
            riskThresholdDanger?: number;
            /** @description Minimum percent change to consider uplift significant, as a proportion (e.g. put 0.005 for 0.5%) */
            minPercentChange?: number;
            /** @description Maximum percent change to consider uplift significant, as a proportion (e.g. put 0.5 for 50%) */
            maxPercentChange?: number;
            minSampleSize?: number;
          };
          /** @description Preferred way to define SQL. Only one of `sql`, `sqlBuilder` or `mixpanel` allowed. */
          sql?: {
            identifierTypes?: (string)[];
            conversionSQL?: string;
            /** @description Custom user level aggregation for your metric (default: `SUM(value)`) */
            userAggregationSQL?: string;
            /** @description The metric ID for a [denominator metric for funnel and ratio metrics](/app/metrics#denominator-ratio--funnel-metrics) */
            denominatorMetricId?: string;
          };
          /** @description An alternative way to specify a SQL metric, rather than a full query. Using `sql` is preferred to `sqlBuilder`. Only one of `sql`, `sqlBuilder` or `mixpanel` allowed */
          sqlBuilder?: {
            identifierTypeColumns?: ({
                identifierType: string;
                columnName: string;
              })[];
            tableName?: string;
            valueColumnName?: string;
            timestampColumnName?: string;
            conditions?: ({
                column: string;
                operator: string;
                value: string;
              })[];
          };
          /** @description Only use for MixPanel (non-SQL) Data Sources. Only one of `sql`, `sqlBuilder` or `mixpanel` allowed. */
          mixpanel?: {
            eventName?: string;
            eventValue?: string;
            userAggregation?: string;
            conditions?: ({
                property: string;
                operator: string;
                value: string;
              })[];
          };
        };
      };
    };
    responses: {
      200: {
        content: {
          "application/json": {
            updatedId: string;
          };
        };
      };
    };
  };
  deleteMetric: {
    /** Deletes a metric */
    parameters: {
        /** @description The id of the requested resource */
      path: {
        id: string;
      };
    };
    responses: {
      200: {
        content: {
          "application/json": {
            deletedId: string;
          };
        };
      };
    };
  };
  listVisualChangesets: {
    /** Get all visual changesets */
    parameters: {
        /** @description The experiment id the visual changesets belong to */
      path: {
        id: string;
      };
    };
    responses: {
      200: {
        content: {
          "application/json": {
            visualChangesets: ({
                id?: string;
                urlPatterns: ({
                    include?: boolean;
                    /** @enum {string} */
                    type: "simple" | "regex";
                    pattern: string;
                  })[];
                editorUrl: string;
                experiment: string;
                visualChanges: ({
                    description?: string;
                    css?: string;
                    js?: string;
                    variation: string;
                    domMutations: ({
                        selector: string;
                        /** @enum {string} */
                        action: "append" | "set" | "remove";
                        attribute: string;
                        value?: string;
                        parentSelector?: string;
                        insertBeforeSelector?: string;
                      })[];
                  })[];
              })[];
          };
        };
      };
    };
  };
  getVisualChangeset: {
    /** Get a single visual changeset */
    parameters: {
        /** @description Include the associated experiment in payload */
      query: {
        includeExperiment?: number;
      };
        /** @description The id of the requested resource */
      path: {
        id: string;
      };
    };
    responses: {
      200: {
        content: {
          "application/json": {
            visualChangeset: {
              id?: string;
              urlPatterns: ({
                  include?: boolean;
                  /** @enum {string} */
                  type: "simple" | "regex";
                  pattern: string;
                })[];
              editorUrl: string;
              experiment: string;
              visualChanges: ({
                  description?: string;
                  css?: string;
                  js?: string;
                  variation: string;
                  domMutations: ({
                      selector: string;
                      /** @enum {string} */
                      action: "append" | "set" | "remove";
                      attribute: string;
                      value?: string;
                      parentSelector?: string;
                      insertBeforeSelector?: string;
                    })[];
                })[];
            };
            experiment?: {
              id: string;
              /** Format: date-time */
              dateCreated: string;
              /** Format: date-time */
              dateUpdated: string;
              name: string;
              project: string;
              hypothesis: string;
              description: string;
              tags: (string)[];
              owner: string;
              archived: boolean;
              status: string;
              autoRefresh: boolean;
              hashAttribute: string;
              /** @enum {number} */
              hashVersion: 1 | 2;
              variations: ({
                  variationId: string;
                  key: string;
                  name: string;
                  description: string;
                  screenshots: (string)[];
                })[];
              phases: ({
                  name: string;
                  dateStarted: string;
                  dateEnded: string;
                  reasonForStopping: string;
                  seed: string;
                  coverage: number;
                  trafficSplit: ({
                      variationId: string;
                      weight: number;
                    })[];
                  namespace?: {
                    namespaceId: string;
                    range: (unknown)[];
                  };
                  targetingCondition: string;
                })[];
              settings: {
                datasourceId: string;
                assignmentQueryId: string;
                experimentId: string;
                segmentId: string;
                queryFilter: string;
                /** @enum {unknown} */
                inProgressConversions: "include" | "exclude";
                /** @enum {unknown} */
                attributionModel: "firstExposure" | "experimentDuration";
                /** @enum {unknown} */
                statsEngine: "bayesian" | "frequentist";
                goals: ({
                    metricId: string;
                    overrides: {
                      conversionWindowStart?: number;
                      conversionWindowEnd?: number;
                      winRiskThreshold?: number;
                      loseRiskThreshold?: number;
                    };
                  })[];
                guardrails: ({
                    metricId: string;
                    overrides: {
                      conversionWindowStart?: number;
                      conversionWindowEnd?: number;
                      winRiskThreshold?: number;
                      loseRiskThreshold?: number;
                    };
                  })[];
                activationMetric?: {
                  metricId: string;
                  overrides: {
                    conversionWindowStart?: number;
                    conversionWindowEnd?: number;
                    winRiskThreshold?: number;
                    loseRiskThreshold?: number;
                  };
                };
              };
              resultSummary?: {
                status: string;
                winner: string;
                conclusions: string;
                releasedVariationId: string;
                excludeFromPayload: boolean;
              };
            };
          };
        };
      };
    };
  };
  putVisualChangeset: {
    /** Update a visual changeset */
    parameters: {
        /** @description The id of the requested resource */
      path: {
        id: string;
      };
    };
    responses: {
      200: {
        content: {
          "application/json": {
            nModified: number;
          };
        };
      };
    };
  };
  postVisualChange: {
    /** Create a visual change for a visual changeset */
    responses: {
      200: {
        content: {
          "application/json": {
            nModified: number;
          };
        };
      };
    };
  };
  putVisualChange: {
    /** Update a visual change for a visual changeset */
    responses: {
      200: {
        content: {
          "application/json": {
            nModified: number;
          };
        };
      };
    };
  };
  listSavedGroups: {
    /** Get all saved group */
    parameters: {
        /** @description The number of items to return */
        /** @description How many items to skip (use in conjunction with limit for pagination) */
      query: {
        limit?: number;
        offset?: number;
      };
    };
    responses: {
      200: {
        content: {
          "application/json": {
            savedGroups: ({
                id: string;
                /** Format: date-time */
                dateCreated: string;
                /** Format: date-time */
                dateUpdated: string;
                name: string;
                owner?: string;
                attributeKey: string;
                values: (string)[];
              })[];
          } & {
            limit: number;
            offset: number;
            count: number;
            total: number;
            hasMore: boolean;
            nextOffset: OneOf<[number, null]>;
          };
        };
      };
    };
  };
  postSavedGroup: {
    /** Create a single saved group */
    requestBody: {
      content: {
        "application/json": {
          /** @description The display name of the Saved Group */
          name: string;
          /** @description An array of values to target (Ex: a list of userIds). */
          values: (string)[];
          /** @description The parameter you want to target users with. Ex: userId, orgId, ... */
          attributeKey: string;
          /** @description The person or team that owns this Saved Group. If no owner, you can pass an empty string. */
          owner?: string;
        };
      };
    };
    responses: {
      200: {
        content: {
          "application/json": {
            savedGroup: {
              id: string;
              /** Format: date-time */
              dateCreated: string;
              /** Format: date-time */
              dateUpdated: string;
              name: string;
              owner?: string;
              attributeKey: string;
              values: (string)[];
            };
          };
        };
      };
    };
  };
  getSavedGroup: {
    /** Get a single saved group */
    parameters: {
        /** @description The id of the requested resource */
      path: {
        id: string;
      };
    };
    responses: {
      200: {
        content: {
          "application/json": {
            savedGroup: {
              id: string;
              /** Format: date-time */
              dateCreated: string;
              /** Format: date-time */
              dateUpdated: string;
              name: string;
              owner?: string;
              attributeKey: string;
              values: (string)[];
            };
          };
        };
      };
    };
  };
  updateSavedGroup: {
    /** Partially update a single saved group */
    parameters: {
        /** @description The id of the requested resource */
      path: {
        id: string;
      };
    };
    requestBody: {
      content: {
        "application/json": {
          /** @description The display name of the Saved Group */
          name?: string;
          /** @description An array of values to target (Ex: a list of userIds). */
          values?: (string)[];
          /** @description The person or team that owns this Saved Group. If no owner, you can pass an empty string. */
          owner?: string;
        };
      };
    };
    responses: {
      200: {
        content: {
          "application/json": {
            savedGroup: {
              id: string;
              /** Format: date-time */
              dateCreated: string;
              /** Format: date-time */
              dateUpdated: string;
              name: string;
              owner?: string;
              attributeKey: string;
              values: (string)[];
            };
          };
        };
      };
    };
  };
  deleteSavedGroup: {
    /** Deletes a single saved group */
    parameters: {
        /** @description The id of the requested resource */
      path: {
        id: string;
      };
    };
    responses: {
      200: {
        content: {
          "application/json": {
            deletedId: string;
          };
        };
      };
    };
  };
}

// Schemas
export type ApiPaginationFields = components["schemas"]["PaginationFields"];
export type ApiDimension = components["schemas"]["Dimension"];
export type ApiMetric = components["schemas"]["Metric"];
export type ApiProject = components["schemas"]["Project"];
export type ApiSegment = components["schemas"]["Segment"];
export type ApiFeature = components["schemas"]["Feature"];
export type ApiFeatureEnvironment = components["schemas"]["FeatureEnvironment"];
export type ApiFeatureRule = components["schemas"]["FeatureRule"];
export type ApiFeatureDefinition = components["schemas"]["FeatureDefinition"];
export type ApiFeatureForceRule = components["schemas"]["FeatureForceRule"];
export type ApiFeatureRolloutRule = components["schemas"]["FeatureRolloutRule"];
export type ApiFeatureExperimentRule = components["schemas"]["FeatureExperimentRule"];
export type ApiFeatureExperimentRefRule = components["schemas"]["FeatureExperimentRefRule"];
export type ApiSdkConnection = components["schemas"]["SdkConnection"];
export type ApiExperiment = components["schemas"]["Experiment"];
export type ApiExperimentMetric = components["schemas"]["ExperimentMetric"];
export type ApiExperimentAnalysisSettings = components["schemas"]["ExperimentAnalysisSettings"];
export type ApiExperimentResults = components["schemas"]["ExperimentResults"];
export type ApiDataSource = components["schemas"]["DataSource"];
export type ApiVisualChangeset = components["schemas"]["VisualChangeset"];
export type ApiVisualChange = components["schemas"]["VisualChange"];
export type ApiSavedGroup = components["schemas"]["SavedGroup"];

// Operations
export type ListFeaturesResponse = operations["listFeatures"]["responses"]["200"]["content"]["application/json"];
export type GetFeatureResponse = operations["getFeature"]["responses"]["200"]["content"]["application/json"];
export type ToggleFeatureResponse = operations["toggleFeature"]["responses"]["200"]["content"]["application/json"];
export type ListProjectsResponse = operations["listProjects"]["responses"]["200"]["content"]["application/json"];
export type GetProjectResponse = operations["getProject"]["responses"]["200"]["content"]["application/json"];
export type ListDimensionsResponse = operations["listDimensions"]["responses"]["200"]["content"]["application/json"];
export type GetDimensionResponse = operations["getDimension"]["responses"]["200"]["content"]["application/json"];
export type ListSegmentsResponse = operations["listSegments"]["responses"]["200"]["content"]["application/json"];
export type GetSegmentResponse = operations["getSegment"]["responses"]["200"]["content"]["application/json"];
export type ListSdkConnectionsResponse = operations["listSdkConnections"]["responses"]["200"]["content"]["application/json"];
export type GetSdkConnectionResponse = operations["getSdkConnection"]["responses"]["200"]["content"]["application/json"];
export type ListDataSourcesResponse = operations["listDataSources"]["responses"]["200"]["content"]["application/json"];
export type GetDataSourceResponse = operations["getDataSource"]["responses"]["200"]["content"]["application/json"];
export type ListExperimentsResponse = operations["listExperiments"]["responses"]["200"]["content"]["application/json"];
export type PostExperimentResponse = operations["postExperiment"]["responses"]["200"]["content"]["application/json"];
export type GetExperimentResponse = operations["getExperiment"]["responses"]["200"]["content"]["application/json"];
export type UpdateExperimentResponse = operations["updateExperiment"]["responses"]["200"]["content"]["application/json"];
export type GetExperimentResultsResponse = operations["getExperimentResults"]["responses"]["200"]["content"]["application/json"];
export type ListMetricsResponse = operations["listMetrics"]["responses"]["200"]["content"]["application/json"];
export type PostMetricResponse = operations["postMetric"]["responses"]["200"]["content"]["application/json"];
export type GetMetricResponse = operations["getMetric"]["responses"]["200"]["content"]["application/json"];
export type PutMetricResponse = operations["putMetric"]["responses"]["200"]["content"]["application/json"];
export type DeleteMetricResponse = operations["deleteMetric"]["responses"]["200"]["content"]["application/json"];
export type ListVisualChangesetsResponse = operations["listVisualChangesets"]["responses"]["200"]["content"]["application/json"];
export type GetVisualChangesetResponse = operations["getVisualChangeset"]["responses"]["200"]["content"]["application/json"];
export type PutVisualChangesetResponse = operations["putVisualChangeset"]["responses"]["200"]["content"]["application/json"];
export type PostVisualChangeResponse = operations["postVisualChange"]["responses"]["200"]["content"]["application/json"];
export type PutVisualChangeResponse = operations["putVisualChange"]["responses"]["200"]["content"]["application/json"];
export type ListSavedGroupsResponse = operations["listSavedGroups"]["responses"]["200"]["content"]["application/json"];
export type PostSavedGroupResponse = operations["postSavedGroup"]["responses"]["200"]["content"]["application/json"];
export type GetSavedGroupResponse = operations["getSavedGroup"]["responses"]["200"]["content"]["application/json"];
export type UpdateSavedGroupResponse = operations["updateSavedGroup"]["responses"]["200"]["content"]["application/json"];
export type DeleteSavedGroupResponse = operations["deleteSavedGroup"]["responses"]["200"]["content"]["application/json"];<|MERGE_RESOLUTION|>--- conflicted
+++ resolved
@@ -1966,13 +1966,10 @@
           status?: "draft" | "running" | "stopped";
           autoRefresh?: boolean;
           hashAttribute?: string;
-<<<<<<< HEAD
           /** @enum {number} */
           hashVersion?: 1 | 2;
-=======
           releasedVariationId?: string;
           excludeFromPayload?: boolean;
->>>>>>> 32a11d80
           variations: ({
               id?: string;
               key: string;
@@ -2247,13 +2244,10 @@
           status?: "draft" | "running" | "stopped";
           autoRefresh?: boolean;
           hashAttribute?: string;
-<<<<<<< HEAD
           /** @enum {number} */
           hashVersion?: 1 | 2;
-=======
           releasedVariationId?: string;
           excludeFromPayload?: boolean;
->>>>>>> 32a11d80
           variations?: ({
               id?: string;
               key: string;
