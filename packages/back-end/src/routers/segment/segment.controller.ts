--- conflicted
+++ resolved
@@ -24,11 +24,7 @@
   ExperimentModel,
 } from "../../models/ExperimentModel";
 import { MetricInterface } from "../../../types/metric";
-<<<<<<< HEAD
-import { FilterQuery } from "mongoose";
 import { SegmentInterface } from "../../../types/segment";
-=======
->>>>>>> f47040ff
 
 // region GET /segments
 
