--- conflicted
+++ resolved
@@ -29,11 +29,8 @@
     "sequential-testing",
     "visual-editor",
     "cloud-proxy",
-<<<<<<< HEAD
+    "hash-secure-attributes",
     "server-side-evaluation",
-=======
-    "hash-secure-attributes",
->>>>>>> ea6983cb
   ]),
   pro_sso: new Set<CommercialFeature>([
     "sso",
@@ -45,11 +42,8 @@
     "sequential-testing",
     "visual-editor",
     "cloud-proxy",
-<<<<<<< HEAD
+    "hash-secure-attributes",
     "server-side-evaluation",
-=======
-    "hash-secure-attributes",
->>>>>>> ea6983cb
   ]),
   enterprise: new Set<CommercialFeature>([
     "sso",
@@ -62,11 +56,8 @@
     "sequential-testing",
     "visual-editor",
     "cloud-proxy",
-<<<<<<< HEAD
+    "hash-secure-attributes",
     "server-side-evaluation",
-=======
-    "hash-secure-attributes",
->>>>>>> ea6983cb
   ]),
 };
 export function getAccountPlan(org: OrganizationInterface): AccountPlan {
