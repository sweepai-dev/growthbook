import type Stripe from "stripe";
import {
  AccountPlan,
  CommercialFeature,
  CommercialFeaturesMap,
  MemberRole,
  MemberRoleInfo,
  OrganizationInterface,
  Permission,
  Role,
} from "../../types/organization";
import { getLicense } from "../init/license";
import { IS_CLOUD } from "./secrets";

export function isActiveSubscriptionStatus(
  status?: Stripe.Subscription.Status
) {
  return ["active", "trialing", "past_due"].includes(status || "");
}
export const accountFeatures: CommercialFeaturesMap = {
  oss: new Set<CommercialFeature>([]),
  starter: new Set<CommercialFeature>([]),
  pro: new Set<CommercialFeature>([
    "advanced-permissions",
    "encrypt-features-endpoint",
    "schedule-feature-flag",
    "override-metrics",
    "regression-adjustment",
    "sequential-testing",
    "visual-editor",
    "cloud-proxy",
    "hash-secure-attributes",
    "remote-evaluation",
  ]),
  pro_sso: new Set<CommercialFeature>([
    "sso",
    "advanced-permissions",
    "encrypt-features-endpoint",
    "schedule-feature-flag",
    "override-metrics",
    "regression-adjustment",
    "sequential-testing",
    "visual-editor",
    "cloud-proxy",
    "hash-secure-attributes",
    "remote-evaluation",
  ]),
  enterprise: new Set<CommercialFeature>([
    "sso",
    "advanced-permissions",
    "audit-logging",
    "encrypt-features-endpoint",
    "schedule-feature-flag",
    "override-metrics",
    "regression-adjustment",
    "sequential-testing",
    "visual-editor",
    "cloud-proxy",
    "hash-secure-attributes",
<<<<<<< HEAD
    "remote-evaluation",
=======
    "json-validation",
>>>>>>> ac0edeb6
  ]),
};
export function getAccountPlan(org: OrganizationInterface): AccountPlan {
  if (IS_CLOUD) {
    if (org.enterprise) return "enterprise";
    if (org.restrictAuthSubPrefix || org.restrictLoginMethod) return "pro_sso";
    if (isActiveSubscriptionStatus(org.subscription?.status)) return "pro";
    return "starter";
  }

  // For self-hosted deployments
  return getLicense()?.plan || "oss";
}
export function planHasPremiumFeature(
  plan: AccountPlan,
  feature: CommercialFeature
): boolean {
  return accountFeatures[plan].has(feature);
}
export function orgHasPremiumFeature(
  org: OrganizationInterface,
  feature: CommercialFeature
): boolean {
  return planHasPremiumFeature(getAccountPlan(org), feature);
}

export const ENV_SCOPED_PERMISSIONS = [
  "publishFeatures",
  "manageEnvironments",
  "runExperiments",
] as const;

export const PROJECT_SCOPED_PERMISSIONS = [
  "addComments",
  "createFeatureDrafts",
  "manageFeatures",
  "manageProjects",
  "createAnalyses",
  "createIdeas",
  "createMetrics",
  "createDatasources",
  "editDatasourceSettings",
  "runQueries",
] as const;

export const GLOBAL_PERMISSIONS = [
  "createPresentations",
  "createDimensions",
  "createSegments",
  "organizationSettings",
  "superDelete",
  "manageTeam",
  "manageTags",
  "manageApiKeys",
  "manageIntegrations",
  "manageWebhooks",
  "manageBilling",
  "manageNorthStarMetric",
  "manageTargetingAttributes",
  "manageNamespaces",
  "manageSavedGroups",
  "viewEvents",
] as const;

export const ALL_PERMISSIONS = [
  ...GLOBAL_PERMISSIONS,
  ...PROJECT_SCOPED_PERMISSIONS,
  ...ENV_SCOPED_PERMISSIONS,
];

export function getPermissionsByRole(
  role: MemberRole,
  org: OrganizationInterface
): Permission[] {
  const roles = getRoles(org);
  const orgRole = roles.find((r) => r.id === role);
  const permissions = new Set<Permission>(orgRole?.permissions || []);
  return Array.from(permissions);
}

export function getRoles(_organization: OrganizationInterface): Role[] {
  // TODO: support custom roles?
  return [
    {
      id: "readonly",
      description: "View all features and experiment results",
      permissions: [],
    },
    {
      id: "collaborator",
      description: "Add comments and contribute ideas",
      permissions: ["addComments", "createIdeas", "createPresentations"],
    },
    {
      id: "engineer",
      description: "Manage features",
      permissions: [
        "addComments",
        "createIdeas",
        "createPresentations",
        "publishFeatures",
        "manageFeatures",
        "createFeatureDrafts",
        "manageTargetingAttributes",
        "manageEnvironments",
        "manageNamespaces",
        "manageSavedGroups",
        "runExperiments",
      ],
    },
    {
      id: "analyst",
      description: "Analyze experiments",
      permissions: [
        "addComments",
        "createIdeas",
        "createPresentations",
        "createAnalyses",
        "createDimensions",
        "createMetrics",
        "runQueries",
        "editDatasourceSettings",
      ],
    },
    {
      id: "experimenter",
      description: "Manage features AND Analyze experiments",
      permissions: [
        "addComments",
        "createIdeas",
        "createPresentations",
        "publishFeatures",
        "manageFeatures",
        "createFeatureDrafts",
        "manageTargetingAttributes",
        "manageEnvironments",
        "manageNamespaces",
        "manageSavedGroups",
        "runExperiments",
        "createAnalyses",
        "createDimensions",
        "createSegments",
        "createMetrics",
        "runQueries",
        "editDatasourceSettings",
      ],
    },
    {
      id: "admin",
      description:
        "All access + invite teammates and configure organization settings",
      permissions: [...ALL_PERMISSIONS],
    },
  ];
}

export function getDefaultRole(
  organization: OrganizationInterface
): MemberRoleInfo {
  return (
    organization.settings?.defaultRole || {
      environments: [],
      limitAccessByEnvironment: false,
      role: "collaborator",
    }
  );
}<|MERGE_RESOLUTION|>--- conflicted
+++ resolved
@@ -57,11 +57,8 @@
     "visual-editor",
     "cloud-proxy",
     "hash-secure-attributes",
-<<<<<<< HEAD
+    "json-validation",
     "remote-evaluation",
-=======
-    "json-validation",
->>>>>>> ac0edeb6
   ]),
 };
 export function getAccountPlan(org: OrganizationInterface): AccountPlan {
