import { DataSourceProperties } from "../../types/datasource";
import { DatabricksConnectionParams } from "../../types/integrations/databricks";
import { runDatabricksQuery } from "../services/databricks";
import { decryptDataSourceParams } from "../services/datasource";
import { InformationSchema, RawInformationSchema } from "../types/Integration";
import { formatInformationSchema } from "../util/informationSchemas";
import { FormatDialect } from "../util/sql";
import SqlIntegration from "./SqlIntegration";

export default class Databricks extends SqlIntegration {
  params!: DatabricksConnectionParams;
  setParams(encryptedParams: string) {
    this.params = decryptDataSourceParams<DatabricksConnectionParams>(
      encryptedParams
    );
  }
  getSourceProperties(): DataSourceProperties {
    return {
      ...super.getSourceProperties(),
<<<<<<< HEAD
      supportsInformationSchema: false,
=======
      supportsInformationSchema: true,
>>>>>>> 2da6daff
    };
  }
  getFormatDialect(): FormatDialect {
    // sql-formatter doesn't support databricks explicitly yet, so using their generic formatter instead
    return "sql";
  }
  getSensitiveParamKeys(): string[] {
    const sensitiveKeys: (keyof DatabricksConnectionParams)[] = ["token"];
    return sensitiveKeys;
  }
  runQuery(sql: string) {
    return runDatabricksQuery(this.params, sql);
  }
  toTimestamp(date: Date) {
    return `TIMESTAMP'${date.toISOString()}'`;
  }
  addTime(
    col: string,
    unit: "hour" | "minute",
    sign: "+" | "-",
    amount: number
  ): string {
    return `timestampadd(${unit},${sign === "-" ? "-" : ""}${amount},${col})`;
  }
  formatDate(col: string) {
    return `date_format(${col}, 'y-MM-dd')`;
  }
  formatDateTimeString(col: string) {
    return `date_format(${col}, 'y-MM-dd H:m:s.S')`;
  }
  castToString(col: string): string {
    return `cast(${col} as string)`;
  }
  ensureFloat(col: string): string {
    return `cast(${col} as double)`;
  }
  async getInformationSchema(): Promise<InformationSchema[]> {
    const sql = `SELECT
        table_name,
        table_catalog,
        table_schema,
        count(column_name) as column_count
      FROM
        information_schema.columns
      WHERE
        table_schema
      NOT IN ('information_schema')
      GROUP BY (table_name, table_schema, table_catalog)`;

    const results = await this.runQuery(sql);

    if (!results.length) {
      throw new Error(`No tables found.`);
    }

    return formatInformationSchema(
      results as RawInformationSchema[],
      "databricks"
    );
  }

  async getTableData(
    databaseName: string,
    tableSchema: string,
    tableName: string
  ): Promise<{ tableData: null | unknown[]; refreshMS: number }> {
    const sql = `SELECT
        data_type,
        column_name
      FROM
        information_schema.columns
      WHERE
        table_catalog
      IN ('${databaseName}')
      AND
        table_schema
      IN ('${tableSchema}')
      AND
        table_name
      IN ('${tableName}')`;

    const queryStartTime = Date.now();
    const tableData = await this.runQuery(sql);
    const queryEndTime = Date.now();

    return { tableData, refreshMS: queryEndTime - queryStartTime };
  }
}<|MERGE_RESOLUTION|>--- conflicted
+++ resolved
@@ -1,4 +1,4 @@
-import { DataSourceProperties } from "../../types/datasource";
+import { DataSourceType } from "../../types/datasource";
 import { DatabricksConnectionParams } from "../../types/integrations/databricks";
 import { runDatabricksQuery } from "../services/databricks";
 import { decryptDataSourceParams } from "../services/datasource";
@@ -14,19 +14,12 @@
       encryptedParams
     );
   }
-  getSourceProperties(): DataSourceProperties {
-    return {
-      ...super.getSourceProperties(),
-<<<<<<< HEAD
-      supportsInformationSchema: false,
-=======
-      supportsInformationSchema: true,
->>>>>>> 2da6daff
-    };
-  }
   getFormatDialect(): FormatDialect {
     // sql-formatter doesn't support databricks explicitly yet, so using their generic formatter instead
     return "sql";
+  }
+  getType(): DataSourceType {
+    return "databricks";
   }
   getSensitiveParamKeys(): string[] {
     const sensitiveKeys: (keyof DatabricksConnectionParams)[] = ["token"];
