import {
  SourceIntegrationConstructor,
  SourceIntegrationInterface,
  MetricValueParams,
  ExperimentMetricQueryResponse,
  PastExperimentResponse,
  MetricValueQueryResponse,
  ExperimentQueryResponses,
} from "../types/Integration";
import { GoogleAnalyticsParams } from "../../types/integrations/googleanalytics";
import { decryptDataSourceParams } from "../services/datasource";
import { analyticsreporting_v4, google } from "googleapis";
import {
  GOOGLE_OAUTH_CLIENT_ID,
  GOOGLE_OAUTH_CLIENT_SECRET,
  APP_ORIGIN,
} from "../util/secrets";
import {
  DataSourceProperties,
  DataSourceSettings,
} from "../../types/datasource";
import { ExperimentInterface, ExperimentPhase } from "../../types/experiment";
import { MetricInterface } from "../../types/metric";

export function getOauth2Client() {
  return new google.auth.OAuth2(
    GOOGLE_OAUTH_CLIENT_ID,
    GOOGLE_OAUTH_CLIENT_SECRET,
    `${APP_ORIGIN}/oauth/google`
  );
}

// Transforms YYYYMMDD to ISO format (or empty string)
function convertDate(rawDate: string): string {
  if (rawDate.match(/^[0-9]{8}$/)) {
    return (
      rawDate.slice(0, 4) +
      "-" +
      rawDate.slice(4, 6) +
      "-" +
      rawDate.slice(6, 8) +
      "T12:00:00Z"
    );
  }

  return "";
}

const GoogleAnalytics: SourceIntegrationConstructor = class
  implements SourceIntegrationInterface
{
  params: GoogleAnalyticsParams;
  datasource: string;
  organization: string;
  settings: DataSourceSettings;
  decryptionError: boolean;

  constructor(encryptedParams: string) {
<<<<<<< HEAD
    this.params =
      decryptDataSourceParams<GoogleAnalyticsParams>(encryptedParams);
=======
    try {
      this.params = decryptDataSourceParams<GoogleAnalyticsParams>(
        encryptedParams
      );
    } catch (e) {
      this.params = { customDimension: "", refreshToken: "", viewId: "" };
      this.decryptionError = true;
    }
>>>>>>> 958df02a
    this.settings = {};
  }
  getExperimentMetricQuery(): string {
    throw new Error("Method not implemented.");
  }
  runExperimentMetricQuery(): Promise<ExperimentMetricQueryResponse> {
    throw new Error("Method not implemented.");
  }
  getPastExperimentQuery(): string {
    throw new Error("Method not implemented.");
  }
  runPastExperimentQuery(): Promise<PastExperimentResponse> {
    throw new Error("Method not implemented.");
  }
  getMetricValueQuery(params: MetricValueParams): string {
    // TODO: support segments
    return JSON.stringify(
      {
        viewId: this.params.viewId,
        dateRanges: [
          {
            startDate: params.from.toISOString().substr(0, 10),
            endDate: params.to.toISOString().substr(0, 10),
          },
        ],
        metrics: [
          {
            expression: params.metric.table,
          },
          {
            expression: "ga:users",
          },
        ],
        dimensions: [
          {
            name: "ga:date",
          },
        ],
      },
      null,
      2
    );
  }
  async runMetricValueQuery(query: string): Promise<MetricValueQueryResponse> {
    const { rows, metrics } = await this.runQuery(query);
    const dates: MetricValueQueryResponse = [];
    if (rows) {
      const metric = metrics[0];
      const isTotal =
        metric && metric !== "ga:bounceRate" && !metric.match(/^ga:avg/);
      const isBinomial =
        metric &&
        (metric === "ga:bounceRate" ||
          metric.match(/^ga:goal.*(Starts|Completions)$/));
      const isDuration =
        metric &&
        ["ga:avgPageLoadTime", "avgSessionDuration", "avgTimeOnPage"].includes(
          metric
        );
      rows.forEach((row) => {
        const date = convertDate(row.dimensions?.[0] || "");
        const value = parseFloat(row.metrics?.[0]?.values?.[0] || "") || 0;
        const users = parseInt(row.metrics?.[0]?.values?.[1] || "") || 0;

        let count: number;
        let mean: number;
        let stddev = 0;

        if (metric === "ga:bounceRate") {
          count = Math.round((users * value) / 100);
          mean = 1;
        } else if (isBinomial) {
          count = value;
          mean = 1;
        } else if (isDuration) {
          count = users;
          mean = value;
          stddev = mean;
        } else if (isTotal) {
          count = users;
          mean = value / users;
        } else {
          count = users;
          mean = value;
        }

        dates.push({
          date,
          count,
          mean,
          stddev,
        });
      });
    }

    return dates;
  }

  async runQuery(query: string) {
    const result = await google.analyticsreporting("v4").reports.batchGet({
      auth: this.getAuth(),
      requestBody: {
        reportRequests: [JSON.parse(query)],
      },
    });

    return {
      metrics: (
        result?.data?.reports?.[0]?.columnHeader?.metricHeader
          ?.metricHeaderEntries || []
      ).map((m) => m.name),
      rows: result?.data?.reports?.[0]?.data?.rows,
    };
  }

  getSourceProperties(): DataSourceProperties {
    return {
      queryLanguage: "json",
    };
  }

  async testConnection(): Promise<boolean> {
    this.getAuth();
    return true;
  }

  getSensitiveParamKeys(): string[] {
    return ["refreshToken"];
  }

  getAuth() {
    const client = getOauth2Client();
    client.setCredentials({
      // eslint-disable-next-line
      refresh_token: this.params.refreshToken,
    });
    return client;
  }

  getExperimentResultsQuery(
    experiment: ExperimentInterface,
    phase: ExperimentPhase,
    metrics: MetricInterface[]
  ): string {
    const metricExpressions = metrics.map((m) => ({
      expression: m.table,
    }));

    const query: analyticsreporting_v4.Schema$ReportRequest = {
      viewId: this.params.viewId,
      dateRanges: [
        {
          startDate: phase.dateStarted.toISOString().substr(0, 10),
          endDate: (phase.dateEnded || new Date()).toISOString().substr(0, 10),
        },
      ],
      metrics: [
        {
          expression: "ga:users",
        },
        ...metricExpressions,
      ],
      dimensions: [
        {
          name: `ga:dimension${this.params.customDimension}`,
        },
      ],
      dimensionFilterClauses: [
        {
          filters: [
            {
              dimensionName: `ga:dimension${this.params.customDimension}`,
              operator: "BEGINS_WITH",
              expressions: [experiment.trackingKey + this.getDelimiter()],
            },
          ],
        },
      ],
    };

    return JSON.stringify(query, null, 2);
  }

  private getDelimiter() {
    return this.params.delimiter || ":";
  }

  async getExperimentResults(
    experiment: ExperimentInterface,
    phase: ExperimentPhase,
    metrics: MetricInterface[]
  ): Promise<ExperimentQueryResponses> {
    const query = this.getExperimentResultsQuery(experiment, phase, metrics);

    const result = await google.analyticsreporting("v4").reports.batchGet({
      auth: this.getAuth(),
      requestBody: {
        reportRequests: [JSON.parse(query)],
      },
    });

    const rows = result?.data?.reports?.[0]?.data?.rows;
    if (!rows) {
      throw new Error("Failed to update");
    }

    return rows.map((row) => {
      const users = parseInt(row.metrics?.[0]?.values?.[0] || "");
      return {
        dimension: "",
        variation:
          (row.dimensions?.[0] || "").split(this.getDelimiter(), 2)[1] || "",
        users: users || 0,
        metrics: metrics.map((metric, j) => {
          let value = parseFloat(row.metrics?.[0]?.values?.[j + 1] || "") || 0;
          if (metric.table === "ga:bounceRate") {
            value = (users * value) / 100;
          } else if (metric.table?.match(/^ga:avg/)) {
            value = users * value;
          }

          const mean = Math.round(value) / users;
          const count = users;

          // GA doesn't expose standard deviations, so we have to guess
          // If the metric is duration, we can assume an exponential distribution where the stddev equals the mean
          // If the metric is count, we can assume a poisson distribution where the variance equals the mean
          // For binomial metrics, we can use the Normal approximation for a bernouli random variable
          const stddev =
            metric.type === "duration"
              ? mean
              : metric.type === "count"
              ? Math.sqrt(mean)
              : metric.type === "binomial"
              ? Math.sqrt(mean * (1 - mean))
              : 0;

          return {
            metric: metric.id,
            users,
            count,
            mean,
            stddev,
          };
        }),
      };
    });
  }
};
export default GoogleAnalytics;<|MERGE_RESOLUTION|>--- conflicted
+++ resolved
@@ -47,8 +47,7 @@
 }
 
 const GoogleAnalytics: SourceIntegrationConstructor = class
-  implements SourceIntegrationInterface
-{
+  implements SourceIntegrationInterface {
   params: GoogleAnalyticsParams;
   datasource: string;
   organization: string;
@@ -56,10 +55,6 @@
   decryptionError: boolean;
 
   constructor(encryptedParams: string) {
-<<<<<<< HEAD
-    this.params =
-      decryptDataSourceParams<GoogleAnalyticsParams>(encryptedParams);
-=======
     try {
       this.params = decryptDataSourceParams<GoogleAnalyticsParams>(
         encryptedParams
@@ -68,7 +63,6 @@
       this.params = { customDimension: "", refreshToken: "", viewId: "" };
       this.decryptionError = true;
     }
->>>>>>> 958df02a
     this.settings = {};
   }
   getExperimentMetricQuery(): string {
