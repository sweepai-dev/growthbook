--- conflicted
+++ resolved
@@ -230,11 +230,8 @@
       "project",
       "environment",
       "encryptPayload",
-<<<<<<< HEAD
+      "hashSecureAttributes",
       "ssEvalEnabled",
-=======
-      "hashSecureAttributes",
->>>>>>> ea6983cb
     ] as const;
     keysRequiringProxyUpdate.forEach((key) => {
       if (key in otherChanges && otherChanges[key] !== connection[key]) {
