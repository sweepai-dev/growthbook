import { randomBytes } from "crypto";
import { freeEmailDomains } from "free-email-domains-typescript";
import {
  createOrganization,
  findAllOrganizations,
  findOrganizationById,
  findOrganizationByInviteKey,
  findOrganizationsByDomain,
  updateOrganization,
} from "../models/OrganizationModel";
import { APP_ORIGIN, IS_CLOUD } from "../util/secrets";
import { AuthRequest } from "../types/AuthRequest";
import { UserModel } from "../models/UserModel";
import {
  Invite,
  Member,
  MemberRole,
  MemberRoleInfo,
  MemberRoleWithProjects,
  OrganizationInterface,
  PendingMember,
  ProjectMemberRole,
} from "../../types/organization";
import { ExperimentOverride } from "../../types/api";
import { ConfigFile } from "../init/config";
import {
  createDataSource,
  getDataSourceById,
  updateDataSource,
} from "../models/DataSourceModel";
import {
  ALLOWED_METRIC_TYPES,
  getMetricById,
  updateMetric,
} from "../models/MetricModel";
import { MetricInterface } from "../../types/metric";
import {
  createDimension,
  findDimensionById,
  updateDimension,
} from "../models/DimensionModel";
import { DimensionInterface } from "../../types/dimension";
import { DataSourceInterface } from "../../types/datasource";
import { SSOConnectionInterface } from "../../types/sso-connection";
import { logger } from "../util/logger";
import { getDefaultRole } from "../util/organization.util";
<<<<<<< HEAD
import { SegmentInterface } from "../../types/segment";
import {
  createSegment,
  findSegmentById,
  updateSegment,
} from "../models/SegmentModel";
=======
import { getAllExperiments } from "../models/ExperimentModel";
>>>>>>> 06d0426e
import { markInstalled } from "./auth";
import {
  encryptParams,
  getSourceIntegrationObject,
  mergeParams,
} from "./datasource";
import { createMetric } from "./experiments";
import { isEmailEnabled, sendInviteEmail, sendNewMemberEmail } from "./email";

export async function getOrganizationById(id: string) {
  return findOrganizationById(id);
}

export function validateLoginMethod(
  org: OrganizationInterface,
  req: AuthRequest
) {
  if (
    org.restrictLoginMethod &&
    req.loginMethod?.id !== org.restrictLoginMethod
  ) {
    throw new Error(
      "Your organization requires you to login with Enterprise SSO"
    );
  }

  // If the org requires a specific subject in the IdToken
  // This is mostly used with GrowthBook Cloud to restrict people to "Login with Google"
  // For that, we set `restrictAuthSubPrefix` to "google"
  if (
    org.restrictAuthSubPrefix &&
    !req.authSubject?.startsWith(org.restrictAuthSubPrefix)
  ) {
    throw new Error(
      `Your organization requires you to login with ${org.restrictAuthSubPrefix}`
    );
  }

  return true;
}

export function getOrgFromReq(req: AuthRequest) {
  if (!req.organization) {
    throw new Error("Must be part of an organization to make that request");
  }
  if (!req.userId || !req.email) {
    throw new Error("Must be logged in");
  }

  return {
    org: req.organization,
    userId: req.userId,
    email: req.email,
    environments: getEnvironments(req.organization),
    userName: req.name || "",
  };
}

export function getEnvironments(org: OrganizationInterface) {
  if (!org.settings?.environments || !org.settings?.environments?.length) {
    return [
      {
        id: "dev",
        description: "",
        toggleOnList: true,
      },
      {
        id: "production",
        description: "",
        toggleOnList: true,
      },
    ];
  }
  return org.settings.environments;
}

export async function getConfidenceLevelsForOrg(id: string) {
  const org = await getOrganizationById(id);
  const ciUpper = org?.settings?.confidenceLevel || 0.95;
  return {
    ciUpper,
    ciLower: 1 - ciUpper,
    ciUpperDisplay: Math.round(ciUpper * 100) + "%",
    ciLowerDisplay: Math.round((1 - ciUpper) * 100) + "%",
  };
}

export function getRole(
  org: OrganizationInterface,
  userId: string,
  project?: string
): MemberRoleInfo {
  const member = org.members.find((m) => m.id === userId);

  if (member) {
    // Project-specific role
    if (project && member.projectRoles) {
      const projectRole = member.projectRoles.find(
        (r) => r.project === project
      );
      if (projectRole) {
        return projectRole;
      }
    }

    // Global role
    return {
      role: member.role,
      limitAccessByEnvironment: !!member.limitAccessByEnvironment,
      environments: member.environments || [],
    };
  }

  return getDefaultRole(org);
}

export function getNumberOfUniqueMembersAndInvites(
  organization: OrganizationInterface
) {
  // There was a bug that allowed duplicate members in the members array
  const numMembers = new Set(organization.members.map((m) => m.id)).size;
  const numInvites = new Set(organization.invites.map((i) => i.email)).size;

  return numMembers + numInvites;
}

export async function userHasAccess(
  req: AuthRequest,
  organization: string
): Promise<boolean> {
  if (req.admin) return true;
  if (req.organization?.id === organization) return true;
  if (!req.userId) return false;

  const doc = await getOrganizationById(organization);
  if (doc && doc.members.map((m) => m.id).includes(req.userId)) {
    return true;
  }
  return false;
}

export async function removeMember(
  organization: OrganizationInterface,
  id: string
) {
  const members = organization.members.filter((member) => member.id !== id);
  const pendingMembers = (organization?.pendingMembers || []).filter(
    (member) => member.id !== id
  );

  if (!members.length) {
    throw new Error("Organizations must have at least 1 member");
  }

  await updateOrganization(organization.id, {
    members,
    pendingMembers,
  });

  return organization;
}

export async function revokeInvite(
  organization: OrganizationInterface,
  key: string
) {
  const invites = organization.invites.filter((invite) => invite.key !== key);

  await updateOrganization(organization.id, {
    invites,
  });

  return organization;
}

export function getInviteUrl(key: string) {
  return `${APP_ORIGIN}/invitation?key=${key}`;
}

export async function addMemberToOrg({
  organization,
  userId,
  role,
  environments,
  limitAccessByEnvironment,
  projectRoles,
}: {
  organization: OrganizationInterface;
  userId: string;
  role: MemberRole;
  limitAccessByEnvironment: boolean;
  environments: string[];
  projectRoles?: ProjectMemberRole[];
}) {
  // If member is already in the org, skip
  if (organization.members.find((m) => m.id === userId)) {
    return;
  }
  // If member is also a pending member, remove
  let pendingMembers: PendingMember[] = organization?.pendingMembers || [];
  pendingMembers = pendingMembers.filter((m) => m.id !== userId);

  const members: Member[] = [
    ...organization.members,
    {
      id: userId,
      role,
      limitAccessByEnvironment,
      environments,
      projectRoles,
      dateCreated: new Date(),
    },
  ];

  await updateOrganization(organization.id, {
    members,
    pendingMembers,
  });
}

export async function addPendingMemberToOrg({
  organization,
  name,
  userId,
  email,
  role,
  environments,
  limitAccessByEnvironment,
  projectRoles,
}: {
  organization: OrganizationInterface;
  name: string;
  userId: string;
  email: string;
  role: MemberRole;
  limitAccessByEnvironment: boolean;
  environments: string[];
  projectRoles?: ProjectMemberRole[];
}) {
  // If member is already in the org, skip
  if (organization.members.find((m) => m.id === userId)) {
    return;
  }
  // If member is also a pending member, skip
  if (organization?.pendingMembers?.find((m) => m.id === userId)) {
    return;
  }

  const pendingMembers: PendingMember[] = [
    ...(organization.pendingMembers || []),
    {
      id: userId,
      name,
      email,
      role,
      limitAccessByEnvironment,
      environments,
      projectRoles,
      dateCreated: new Date(),
    },
  ];

  await updateOrganization(organization.id, { pendingMembers });
}

export async function acceptInvite(key: string, userId: string) {
  const organization = await findOrganizationByInviteKey(key);
  if (!organization) {
    throw new Error("Invalid key");
  }

  // If member is already in the org, skip so they don't get added to organization.members a second time causing duplicates.
  if (organization.members.find((m) => m.id === userId)) {
    throw new Error(
      "Whoops! You're already a user, you can't accept a new invitation."
    );
  }

  const invite = organization.invites.filter((invite) => invite.key === key)[0];
  if (!invite) {
    throw new Error("Could not find invitation with that key");
  }

  // Remove invite
  const invites = organization.invites.filter((invite) => invite.key !== key);
  // Remove from pending members
  const pendingMembers = (organization?.pendingMembers || []).filter(
    (m) => m.id !== userId
  );

  // Add to member list
  const members: Member[] = [
    ...organization.members,
    {
      id: userId,
      role: invite.role || "admin",
      limitAccessByEnvironment: !!invite.limitAccessByEnvironment,
      environments: invite.environments || [],
      dateCreated: new Date(),
    },
  ];

  await updateOrganization(organization.id, {
    invites,
    members,
    pendingMembers,
  });

  return organization;
}

export async function inviteUser({
  organization,
  email,
  role = "admin",
  limitAccessByEnvironment,
  environments,
  projectRoles,
}: {
  organization: OrganizationInterface;
  email: string;
} & MemberRoleWithProjects) {
  organization.invites = organization.invites || [];

  // User is already invited
  if (
    organization.invites.filter((invite) => invite.email === email).length > 0
  ) {
    return {
      emailSent: true,
      inviteUrl: getInviteUrl(
        organization.invites.filter((invite) => invite.email === email)[0].key
      ),
    };
  }

  // Generate random key for invite
  const buffer: Buffer = await new Promise((resolve, reject) => {
    randomBytes(32, function (ex, buffer) {
      if (ex) {
        reject("error generating token");
      }
      resolve(buffer);
    });
  });
  const key = buffer.toString("base64").replace(/[^a-zA-Z0-9]+/g, "");

  // Save invite in Mongo
  const invites: Invite[] = [
    ...organization.invites,
    {
      email,
      key,
      dateCreated: new Date(),
      role,
      limitAccessByEnvironment,
      environments,
      projectRoles,
    },
  ];

  await updateOrganization(organization.id, {
    invites,
  });

  // append the new invites to the existin object (or refetch)
  organization.invites = invites;

  let emailSent = false;
  if (isEmailEnabled()) {
    try {
      await sendInviteEmail(organization, key);
      emailSent = true;
    } catch (e) {
      logger.error(e, "Error sending invite email");
      emailSent = false;
    }
  }

  return {
    emailSent,
    inviteUrl: getInviteUrl(key),
  };
}

function validateId(id: string) {
  if (!id.match(/^[a-zA-Z_][a-zA-Z0-9_-]*$/)) {
    throw new Error(
      "Invalid id (must be only alphanumeric plus underscores and hyphens)"
    );
  }
}

function validateConfig(config: ConfigFile, organizationId: string) {
  const errors: string[] = [];

  const datasourceIds: string[] = [];
  if (config.datasources) {
    Object.keys(config.datasources).forEach((k) => {
      try {
        datasourceIds.push(k);
        validateId(k);
        const ds = config.datasources?.[k];
        if (!ds) return;

        const { params, ...props } = ds;

        // This will throw an error if something required is missing
        getSourceIntegrationObject({
          ...props,
          params: encryptParams(params),
          id: k,
          organization: organizationId,
          dateCreated: new Date(),
          dateUpdated: new Date(),
        } as DataSourceInterface);
      } catch (e) {
        errors.push(`Data source ${k}: ${e.message}`);
      }
    });
  }

  if (config.metrics) {
    Object.keys(config.metrics).forEach((k) => {
      try {
        validateId(k);
        const metric = config.metrics?.[k];
        if (!metric) return;
        if (metric.datasource && !datasourceIds.includes(metric.datasource)) {
          throw new Error("Unknown datasource id '" + metric.datasource + "'");
        }
        if (!ALLOWED_METRIC_TYPES.includes(metric.type)) {
          throw new Error("Invalid type '" + metric.type + "'");
        }
      } catch (e) {
        errors.push(`Metric ${k}: ${e.message}`);
      }
    });
  }

  if (config.dimensions) {
    Object.keys(config.dimensions).forEach((k) => {
      try {
        validateId(k);
        const dimension = config.dimensions?.[k];
        if (!dimension) return;
        if (!dimension.datasource) {
          throw new Error("Must specify a datasource");
        }
        if (!datasourceIds.includes(dimension.datasource)) {
          throw new Error(
            "Unknown datasource id '" + dimension.datasource + "'"
          );
        }
        if (!dimension.sql) {
          throw new Error("Must specify sql");
        }
      } catch (e) {
        errors.push(`Dimension ${k}: ${e.message}`);
      }
    });
  }

  return errors;
}

export async function importConfig(
  config: ConfigFile,
  organization: OrganizationInterface
) {
  const errors = validateConfig(config, organization.id);
  if (errors.length > 0) {
    throw new Error(errors.join("\n"));
  }

  if (config.organization?.settings) {
    await updateOrganization(organization.id, {
      settings: {
        ...organization.settings,
        ...config.organization.settings,
      },
    });
  }
  if (config.datasources) {
    await Promise.all(
      Object.keys(config.datasources).map(async (k) => {
        const ds = config.datasources?.[k];
        if (!ds) return;
        k = k.toLowerCase();
        try {
          const existing = await getDataSourceById(k, organization.id);
          if (existing) {
            let params = existing.params;
            // If params are changing, merge them with existing and test the connection
            if (ds.params) {
              const integration = getSourceIntegrationObject(existing);
              mergeParams(integration, ds.params);
              await integration.testConnection();
              params = encryptParams(integration.params);
            }

            const updates: Partial<DataSourceInterface> = {
              name: ds.name || existing.name,
              description: ds.description || existing.description,
              type: ds.type || existing.type,
              params,
              settings: {
                ...existing.settings,
                ...ds.settings,
                queries: {
                  ...existing.settings.queries,
                  ...ds.settings?.queries,
                },
                events: {
                  ...existing.settings?.events,
                  ...ds.settings?.events,
                },
              },
            };

            await updateDataSource(k, organization.id, updates);
          } else {
            await createDataSource(
              organization.id,
              ds.name || k,
              ds.type,
              ds.params,
              ds.settings || {},
              k,
              ds.description
            );
          }
        } catch (e) {
          throw new Error(`Datasource ${k}: ${e.message}`);
        }
      })
    );
  }
  if (config.metrics) {
    await Promise.all(
      Object.keys(config.metrics).map(async (k) => {
        const m = config.metrics?.[k];
        if (!m) return;
        k = k.toLowerCase();

        if (m.datasource) {
          m.datasource = m.datasource.toLowerCase();
        }

        try {
          const existing = await getMetricById(k, organization.id);
          if (existing) {
            const updates: Partial<MetricInterface> = {
              ...m,
            };
            delete updates.organization;

            await updateMetric(k, updates, organization.id);
          } else {
            await createMetric({
              ...m,
              name: m.name || k,
              id: k,
              organization: organization.id,
            });
          }
        } catch (e) {
          throw new Error(`Metric ${k}: ${e.message}`);
        }
      })
    );
  }
  if (config.dimensions) {
    await Promise.all(
      Object.keys(config.dimensions).map(async (k) => {
        const d = config.dimensions?.[k];
        if (!d) return;
        k = k.toLowerCase();

        if (d.datasource) {
          d.datasource = d.datasource.toLowerCase();
        }

        try {
          const existing = await findDimensionById(k, organization.id);
          if (existing) {
            const updates: Partial<DimensionInterface> = {
              ...d,
            };
            delete updates.organization;

            await updateDimension(k, organization.id, updates);
          } else {
            await createDimension({
              ...d,
              id: k,
              dateCreated: new Date(),
              dateUpdated: new Date(),
              organization: organization.id,
            });
          }
        } catch (e) {
          throw new Error(`Dimension ${k}: ${e.message}`);
        }
      })
    );
  }

  if (config.segments) {
    await Promise.all(
      Object.keys(config.segments).map(async (k) => {
        const s = config.segments?.[k];
        if (!s) return;
        k = k.toLowerCase();

        if (s.datasource) {
          s.datasource = s.datasource.toLowerCase();
        }

        try {
          const existing = await findSegmentById(k, organization.id);
          if (existing) {
            const updates: Partial<SegmentInterface> = {
              ...s,
            };
            delete updates.organization;

            await updateSegment(k, organization.id, updates);
          } else {
            await createSegment({
              ...s,
              id: k,
              dateCreated: new Date(),
              dateUpdated: new Date(),
              organization: organization.id,
            });
          }
        } catch (e) {
          throw new Error(`Segment ${k}: ${e.message}`);
        }
      })
    );
  }
}

export async function getEmailFromUserId(userId: string) {
  const u = await UserModel.findOne({ id: userId });
  return u?.email || "";
}

export async function getExperimentOverrides(
  organization: string,
  project?: string
) {
  const experiments = await getAllExperiments(organization, project);
  const overrides: Record<string, ExperimentOverride> = {};
  const expIdMapping: Record<string, { trackingKey: string }> = {};

  experiments.forEach((exp) => {
    if (exp.archived) {
      return;
    }

    const key = exp.trackingKey || exp.id;
    const groups: string[] = [];

    const phase = exp.phases[exp.phases.length - 1];
    if (phase && phase.groups && phase.groups.length > 0) {
      groups.push(...phase.groups);
    }

    const override: ExperimentOverride = {
      status: exp.status,
    };

    if (exp.targetURLRegex) {
      override.url = exp.targetURLRegex;
    }

    if (groups.length) {
      override.groups = groups;
    }

    if (phase) {
      override.coverage = phase.coverage;
      override.weights = phase.variationWeights;
    }

    if (exp.status === "stopped") {
      if (exp.results === "won") {
        override.force = exp.winner;
      } else {
        override.force = 0;
      }
    }

    if (exp.status === "running") {
      if (!phase) return;
    }

    overrides[key] = override;
    expIdMapping[exp.id] = { trackingKey: key };
  });

  return { overrides, expIdMapping };
}

export function isEnterpriseSSO(connection?: SSOConnectionInterface) {
  if (!connection) return false;
  // When self-hosting, SSO is always enterprise
  if (!IS_CLOUD) return true;

  // On cloud, the default SSO (Auth0) does not have a connection id
  if (!connection.id) return false;

  return true;
}

// Auto-add user to an organization if using Enterprise SSO
export async function addMemberFromSSOConnection(
  req: AuthRequest
): Promise<OrganizationInterface | null> {
  if (!req.userId) return null;

  const ssoConnection = req.loginMethod;
  if (!ssoConnection || !ssoConnection.emailDomain) return null;

  // Check if the user's email domain is allowed by the SSO connection
  const emailDomain = req.email.split("@").pop()?.toLowerCase() || "";
  if (emailDomain !== ssoConnection.emailDomain) {
    return null;
  }

  let organization: null | OrganizationInterface = null;
  // On Cloud, we need to get the organization from the SSO connection
  if (IS_CLOUD) {
    if (!ssoConnection.organization) {
      return null;
    }
    organization = await getOrganizationById(ssoConnection.organization);
  }
  // When self-hosting, there should be only one organization in Mongo
  else {
    const orgs = await findAllOrganizations();
    // Sanity check in case there are multiple orgs for whatever reason
    if (orgs.length > 1) {
      req.log.error(
        "Expected a single organization for self-hosted GrowthBook"
      );
      return null;
    }
    // If this is a brand-new installation, create an organization first
    else if (!orgs.length) {
      organization = await createOrganization({
        email: req.email,
        userId: req.userId,
        name: "My Organization",
      });
      markInstalled();
      return organization;
    }

    organization = orgs[0];
  }
  if (!organization) return null;

  await addMemberToOrg({
    organization,
    userId: req.userId,
    ...getDefaultRole(organization),
  });
  try {
    await sendNewMemberEmail(
      req.name || "",
      req.email || "",
      organization.name,
      organization.ownerEmail
    );
  } catch (e) {
    req.log.error(e, "Failed to send new member email");
  }

  return organization;
}

export async function findVerifiedOrgForNewUser(email: string) {
  const domain = email.toLowerCase().split("@")[1];
  const isFreeDomain = freeEmailDomains.includes(domain);
  if (isFreeDomain) {
    return null;
  }

  const organizations = await findOrganizationsByDomain(domain);
  if (!organizations.length) {
    return null;
  }

  // get the org with the most members
  return organizations.reduce((prev, current) => {
    return prev.members.length > current.members.length ? prev : current;
  });
}<|MERGE_RESOLUTION|>--- conflicted
+++ resolved
@@ -44,16 +44,13 @@
 import { SSOConnectionInterface } from "../../types/sso-connection";
 import { logger } from "../util/logger";
 import { getDefaultRole } from "../util/organization.util";
-<<<<<<< HEAD
 import { SegmentInterface } from "../../types/segment";
 import {
   createSegment,
   findSegmentById,
   updateSegment,
 } from "../models/SegmentModel";
-=======
 import { getAllExperiments } from "../models/ExperimentModel";
->>>>>>> 06d0426e
 import { markInstalled } from "./auth";
 import {
   encryptParams,
