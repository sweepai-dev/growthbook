--- conflicted
+++ resolved
@@ -40,12 +40,7 @@
 import { findDimensionById } from "../models/DimensionModel";
 import { getValidDate } from "../util/dates";
 import { getDataSourceById } from "../models/DataSourceModel";
-<<<<<<< HEAD
 import { findSegmentById } from "../models/SegmentModel";
-import uniqBy from "lodash/uniqBy";
-=======
-import { SegmentModel } from "../models/SegmentModel";
->>>>>>> f47040ff
 import { EXPERIMENT_REFRESH_FREQUENCY } from "../util/secrets";
 import {
   ExperimentUpdateSchedule,
