import { FC, useEffect, useState } from "react";
import { useAuth } from "../../services/auth";
import { useForm } from "react-hook-form";
import PagedModal from "../Modal/PagedModal";
import Page from "../Modal/Page";
import TagsInput from "../Tags/TagsInput";
import {
  ExperimentInterfaceStringDates,
  Variation,
} from "back-end/types/experiment";
import MetricsSelector from "./MetricsSelector";
import { useWatching } from "../../services/WatchProvider";
import MarkdownInput from "../Markdown/MarkdownInput";
import { useRouter } from "next/router";
import track from "../../services/track";
import { useDefinitions } from "../../services/DefinitionsContext";
import useUser from "../../hooks/useUser";
import Field from "../Forms/Field";
import { getValidDate } from "../../services/dates";
import SelectField from "../Forms/SelectField";
import { getExposureQuery } from "../../services/datasources";
<<<<<<< HEAD
import { useCustomFields } from "../../services/experiments";
import CustomFieldInput from "./CustomFieldInput";
=======
import VariationsInput from "../Features/VariationsInput";
import VariationDataInput from "./VariationDataInput";
>>>>>>> 34318cfc

const weekAgo = new Date();
weekAgo.setDate(weekAgo.getDate() - 7);

export type NewExperimentFormProps = {
  initialStep?: number;
  initialValue?: Partial<ExperimentInterfaceStringDates>;
  initialNumVariations?: number;
  isImport?: boolean;
  fromFeature?: boolean;
  includeDescription?: boolean;
  source: string;
  idea?: string;
  msg?: string;
  onClose: () => void;
  onCreate?: (id: string) => void;
};

function getEvenSplit(n: number) {
  const weights = [];
  const equal = 100 / n;

  for (let i = 0; i < n; i++) {
    weights.push((i > 0 ? Math.floor(equal) : Math.ceil(equal)) / 100);
  }

  return weights;
}

function getDefaultVariations(num: number) {
  // Must have at least 2 variations
  num = Math.max(2, num);

  const variations: Variation[] = [];
  for (let i = 0; i < num; i++) {
    variations.push({
      name: i ? `Variation ${i}` : "Control",
      description: "",
      key: "",
      screenshots: [],
    });
  }
  return variations;
}

const NewExperimentForm: FC<NewExperimentFormProps> = ({
  initialStep = 0,
  initialValue,
  initialNumVariations = 2,
  onClose,
  onCreate = null,
  isImport,
  fromFeature,
  includeDescription,
  source,
  idea,
  msg,
}) => {
  const router = useRouter();
  const [step, setStep] = useState(initialStep || 0);
<<<<<<< HEAD
  const [showVariationIds] = useState(isImport);
  const customFields = useCustomFields();
=======

>>>>>>> 34318cfc
  const {
    datasources,
    getDatasourceById,
    refreshTags,
    project,
  } = useDefinitions();
  const { refreshWatching } = useWatching();

  useEffect(() => {
    track("New Experiment Form", {
      source,
    });
  }, []);

  const form = useForm<Partial<ExperimentInterfaceStringDates>>({
    defaultValues: {
      project: initialValue?.project || project || "",
      implementation: initialValue?.implementation || "code",
      trackingKey: initialValue?.trackingKey || "",
      datasource: initialValue?.datasource || datasources?.[0]?.id || "",
      exposureQueryId:
        getExposureQuery(
          getDatasourceById(initialValue?.datasource)?.settings,
          initialValue?.exposureQueryId,
          initialValue?.userIdType
        )?.id || "",
      name: initialValue?.name || "",
      hypothesis: initialValue?.hypothesis || "",
      activationMetric: initialValue?.activationMetric || "",
      removeMultipleExposures: initialValue?.removeMultipleExposures ?? true,
      metrics: initialValue?.metrics || [],
      tags: initialValue?.tags || [],
      targetURLRegex: initialValue?.targetURLRegex || "",
      description: initialValue?.description || "",
      guardrails: initialValue?.guardrails || [],
      variations:
        initialValue?.variations || getDefaultVariations(initialNumVariations),
      phases: [
        initialValue
          ? {
              coverage: initialValue.phases?.[0].coverage || 1,
              dateStarted: getValidDate(initialValue.phases?.[0]?.dateStarted)
                .toISOString()
                .substr(0, 16),
              dateEnded: getValidDate(initialValue.phases?.[0]?.dateEnded)
                .toISOString()
                .substr(0, 16),
              phase: initialValue.phases?.[0].phase || "main",
              reason: "",
              groups: [],
              variationWeights:
                initialValue.phases?.[0].variationWeights ||
                getEvenSplit(
                  initialValue.variations ? initialValue.variations.length : 2
                ),
            }
          : {
              coverage: 1,
              dateStarted: new Date().toISOString().substr(0, 16),
              dateEnded: new Date().toISOString().substr(0, 16),
              phase: "main",
              reason: "",
              groups: [],
              variationWeights: [0.5, 0.5],
            },
      ],
      status: initialValue?.status || "running",
      ideaSource: idea || "",
      customFields: initialValue?.customFields || [],
    },
  });

  const datasource = getDatasourceById(form.watch("datasource"));

  const implementation = form.watch("implementation");

  const { apiCall } = useAuth();

  const {
    settings: { visualEditorEnabled },
  } = useUser();

  const onSubmit = form.handleSubmit(async (value) => {
    // Make sure there's an experiment name
    if (value.name.length < 1) {
      setStep(0);
      throw new Error("Experiment Name must not be empty");
    }

    // TODO: more validation?

    const data = { ...value };

    if (data.status === "draft") {
      data.phases = [];
    }

    if (data.status === "running") {
      data.phases[0].dateEnded = "";
    }

    const body = JSON.stringify(data);

    const res = await apiCall<{ experiment: ExperimentInterfaceStringDates }>(
      `/experiments`,
      {
        method: "POST",
        body,
      }
    );
    track("Create Experiment", {
      source,
      implementation: data.implementation || "code",
      numTags: data.tags.length,
      numMetrics: data.metrics.length,
      numVariations: data.variations.length,
    });
    refreshWatching();

    refreshTags(data.tags);
    if (onCreate) {
      onCreate(res.experiment.id);
    } else {
      router.push(`/experiment/${res.experiment.id}`);
    }
  });

  const exposureQueries = datasource?.settings?.queries?.exposure || [];
  const status = form.watch("status");

  return (
    <PagedModal
      header={"New Experiment Analysis"}
      close={onClose}
      submit={onSubmit}
      cta={"Save"}
      closeCta="Cancel"
      size="lg"
      step={step}
      setStep={setStep}
    >
      <Page display="Basic Info">
        {msg && <div className="alert alert-info">{msg}</div>}
        <Field label="Name" required minLength={2} {...form.register("name")} />
        {visualEditorEnabled && !isImport && (
          <Field
            label="Use Visual Editor"
            options={[
              { display: "no", value: "code" },
              { display: "yes", value: "visual" },
            ]}
            {...form.register("implementation")}
          />
        )}
        <div className="form-group">
          <label>Tags</label>
          <TagsInput
            value={form.watch("tags")}
            onChange={(tags) => form.setValue("tags", tags)}
          />
        </div>
        <Field
          label="Hypothesis"
          textarea
          minRows={2}
          maxRows={6}
          placeholder="e.g. Making the signup button bigger will increase clicks and ultimately improve revenue"
          {...form.register("hypothesis")}
        />
        {includeDescription && (
          <div className="form-group">
            <label>Description</label>
            <MarkdownInput
              value={form.watch("description")}
              setValue={(val) => form.setValue("description", val)}
            />
          </div>
        )}
        {(!isImport || fromFeature) && (
          <SelectField
            label="Data Source"
            value={form.watch("datasource")}
            onChange={(v) => form.setValue("datasource", v)}
            initialOption="Manual"
            options={datasources.map((d) => ({
              value: d.id,
              label: d.name,
            }))}
          />
        )}
        {datasource?.properties?.exposureQueries && (
          <SelectField
            label="Experiment Assignment Table"
            value={form.watch("exposureQueryId")}
            onChange={(v) => form.setValue("exposureQueryId", v)}
            initialOption="Choose..."
            required
            options={exposureQueries.map((q) => {
              return {
                label: q.name,
                value: q.id,
              };
            })}
          />
        )}
        <Field
          label="Status"
          options={["draft", "running", "stopped"]}
          {...form.register("status")}
        />
        {status !== "draft" && (
          <Field
            label="Start Date (UTC)"
            type="datetime-local"
            {...form.register("phases.0.dateStarted")}
          />
        )}
        {status === "stopped" && (
          <Field
            label="End Date (UTC)"
            type="datetime-local"
            {...form.register("phases.0.dateEnded")}
          />
        )}
      </Page>
      {customFields?.length && (
        <Page display="Custom Fields">
          <CustomFieldInput customFields={customFields} form={form} />
        </Page>
      )}
      <Page display="Variations">
        {status !== "draft" ? (
          <VariationsInput
            valueType={"string"}
            coverage={form.watch("phases.0.coverage")}
            setCoverage={(coverage) =>
              form.setValue("phases.0.coverage", coverage)
            }
            setWeight={(i, weight) =>
              form.setValue(`phases.0.variationWeights.${i}`, weight)
            }
            valueAsId={true}
            setVariations={(v) => {
              const existing = form.watch("variations");
              form.setValue(
                "variations",
                v.map((data, i) => {
                  const current = existing[i] || {
                    name: "",
                    key: "",
                    screenshots: [],
                  };
                  return {
                    ...current,
                    name: data.name || current?.name || "",
                    key: data.value || current?.key || "",
                  };
                })
              );
              form.setValue(
                "phases.0.variationWeights",
                v.map((v) => v.weight)
              );
            }}
            variations={
              form.watch("variations").map((v, i) => {
                return {
                  value: v.key || "",
                  name: v.name,
                  weight: form.watch(`phases.0.variationWeights.${i}`),
                };
              }) || []
            }
            coverageTooltip="This is just for documentation purposes and has no effect on the analysis."
            showPreview={false}
          />
        ) : (
          <VariationDataInput form={form} />
        )}
      </Page>
      <Page display="Goals">
        <div style={{ minHeight: 350 }}>
          <div className="form-group">
            <label className="font-weight-bold mb-1">Goal Metrics</label>
            <div className="mb-1 font-italic">
              Metrics you are trying to improve with this experiment.
            </div>
            <MetricsSelector
              selected={form.watch("metrics")}
              onChange={(metrics) => form.setValue("metrics", metrics)}
              datasource={datasource?.id}
            />
          </div>
          <div className="form-group">
            <label className="font-weight-bold mb-1">Guardrail Metrics</label>
            <div className="mb-1 font-italic">
              Metrics you want to monitor, but are NOT specifically trying to
              improve.
            </div>
            <MetricsSelector
              selected={form.watch("guardrails")}
              onChange={(metrics) => form.setValue("guardrails", metrics)}
              datasource={datasource?.id}
            />
          </div>
          {!isImport && implementation === "visual" && (
            <Field
              label="URL Targeting"
              {...form.register("targetURLRegex")}
              helpText={
                <>
                  e.g. <code>https://example.com/pricing</code> or{" "}
                  <code>^/post/[0-9]+</code>
                </>
              }
            />
          )}
        </div>
      </Page>
    </PagedModal>
  );
};

export default NewExperimentForm;<|MERGE_RESOLUTION|>--- conflicted
+++ resolved
@@ -19,13 +19,10 @@
 import { getValidDate } from "../../services/dates";
 import SelectField from "../Forms/SelectField";
 import { getExposureQuery } from "../../services/datasources";
-<<<<<<< HEAD
+import VariationsInput from "../Features/VariationsInput";
+import VariationDataInput from "./VariationDataInput";
 import { useCustomFields } from "../../services/experiments";
 import CustomFieldInput from "./CustomFieldInput";
-=======
-import VariationsInput from "../Features/VariationsInput";
-import VariationDataInput from "./VariationDataInput";
->>>>>>> 34318cfc
 
 const weekAgo = new Date();
 weekAgo.setDate(weekAgo.getDate() - 7);
@@ -86,12 +83,8 @@
 }) => {
   const router = useRouter();
   const [step, setStep] = useState(initialStep || 0);
-<<<<<<< HEAD
-  const [showVariationIds] = useState(isImport);
   const customFields = useCustomFields();
-=======
-
->>>>>>> 34318cfc
+
   const {
     datasources,
     getDatasourceById,
