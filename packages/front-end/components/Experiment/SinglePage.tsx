import {
  ExperimentInterfaceStringDates,
  ExperimentPhaseStringDates,
} from "back-end/types/experiment";
import { VisualChangesetInterface } from "back-end/types/visual-changeset";
import React, { useMemo, useState } from "react";
import { useRouter } from "next/router";
import Link from "next/link";
import {
  FaAngleRight,
  FaExclamationTriangle,
  FaExternalLinkAlt,
  FaQuestionCircle,
  FaRegLightbulb,
} from "react-icons/fa";
import { MdRocketLaunch } from "react-icons/md";
import { IdeaInterface } from "back-end/types/idea";
import { MetricInterface } from "back-end/types/metric";
import uniq from "lodash/uniq";
import {
  MetricRegressionAdjustmentStatus,
  ReportInterface,
} from "back-end/types/report";
import { DEFAULT_REGRESSION_ADJUSTMENT_ENABLED } from "shared/constants";
import { getAffectedEnvsForExperiment } from "shared/util";
import { getScopedSettings } from "shared/settings";
import { date } from "shared/dates";
import Collapsible from "react-collapsible";
import { DiscussionInterface } from "back-end/types/discussion";
import { RxDesktop } from "react-icons/rx";
import { BsFlag } from "react-icons/bs";
import clsx from "clsx";
import { FeatureInterface } from "back-end/types/feature";
import { useDefinitions } from "@/services/DefinitionsContext";
import usePermissions from "@/hooks/usePermissions";
import { useAuth } from "@/services/auth";
import useApi from "@/hooks/useApi";
import { useUser } from "@/services/UserContext";
import { getDefaultConversionWindowHours } from "@/services/env";
import {
  applyMetricOverrides,
  getRegressionAdjustmentsForMetric,
} from "@/services/experiments";
import useSDKConnections from "@/hooks/useSDKConnections";
import useOrgSettings from "@/hooks/useOrgSettings";
import track from "@/services/track";
import { useLocalStorage } from "@/hooks/useLocalStorage";
import ControlledTabs from "@/components/Tabs/ControlledTabs";
import Tab from "@/components/Tabs/Tab";
import { VisualChangesetTable } from "@/components/Experiment/VisualChangesetTable";
import ClickToCopy from "@/components/Settings/ClickToCopy";
import ConditionDisplay from "@/components/Features/ConditionDisplay";
import LinkedFeatureFlag from "@/components/Experiment/LinkedFeatureFlag";
import { useFeaturesList } from "@/services/features";
import MoreMenu from "../Dropdown/MoreMenu";
import WatchButton from "../WatchButton";
import SortedTags from "../Tags/SortedTags";
import MarkdownInlineEdit from "../Markdown/MarkdownInlineEdit";
import DiscussionThread from "../DiscussionThread";
import HeaderWithEdit from "../Layout/HeaderWithEdit";
import DeleteButton from "../DeleteButton/DeleteButton";
import {
  GBAddCircle,
  GBCircleArrowLeft,
  GBCuped,
  GBEdit,
  GBSequential,
} from "../Icons";
import RightRailSection from "../Layout/RightRailSection";
import RightRailSectionGroup from "../Layout/RightRailSectionGroup";
import Modal from "../Modal";
import HistoryTable from "../HistoryTable";
import Code from "../SyntaxHighlighting/Code";
import Tooltip from "../Tooltip/Tooltip";
import Button from "../Button";
import PremiumTooltip from "../Marketing/PremiumTooltip";
import { AttributionModelTooltip } from "./AttributionModelTooltip";
import ResultsIndicator from "./ResultsIndicator";
import EditStatusModal from "./EditStatusModal";
import EditExperimentNameForm from "./EditExperimentNameForm";
import { useSnapshot } from "./SnapshotProvider";
import ExperimentReportsList from "./ExperimentReportsList";
import AnalysisForm from "./AnalysisForm";
import Results from "./Results";
import StatusIndicator from "./StatusIndicator";
import ExpandablePhaseSummary from "./ExpandablePhaseSummary";
import VariationsTable from "./VariationsTable";
import VisualChangesetModal from "./VisualChangesetModal";
import StatusBanner from "./StatusBanner";

function drawMetricRow(
  m: string,
  metric: MetricInterface | null,
  experiment: ExperimentInterfaceStringDates,
  ignoreConversionEnd: boolean
) {
  if (!metric) return null;
  const { newMetric, overrideFields } = applyMetricOverrides(
    metric,
    experiment.metricOverrides
  );
  if (!newMetric) return null;

  const conversionStart = newMetric.conversionDelayHours || 0;
  const conversionEnd =
    (newMetric.conversionDelayHours || 0) +
    (newMetric.conversionWindowHours || getDefaultConversionWindowHours());

  const hasOverrides =
    overrideFields.includes("conversionDelayHours") ||
    (!ignoreConversionEnd && overrideFields.includes("conversionWindowHours"));

  const isArchived = metric.status === "archived";

  return (
    <div className="row align-items-top" key={m}>
      <div className="col-sm-5">
        <div className="row">
          <div className="col-auto pr-0">-</div>
          <div className="col">
            <Link href={`/metric/${m}`}>
              <a className="font-weight-bold">
                {newMetric?.name}
                {isArchived ? (
                  <span className="text-muted small"> (archived)</span>
                ) : null}
              </a>
            </Link>
          </div>
        </div>
      </div>
      <div className="col-sm-5 ml-2">
        {newMetric && (
          <div className="small">
            {conversionStart}{" "}
            {ignoreConversionEnd ? "" : "to " + conversionEnd + " "}
            hours{" "}
            {hasOverrides && (
              <span className="font-italic text-purple">(override)</span>
            )}
          </div>
        )}
      </div>
      <div className="col-sm-1">
        <div className="small">
          {overrideFields.includes("winRisk") ||
          overrideFields.includes("loseRisk") ||
          overrideFields.includes("regressionAdjustmentOverride") ||
          overrideFields.includes("regressionAdjustmentEnabled") ||
          overrideFields.includes("regressionAdjustmentDays") ? (
            <span className="font-italic text-purple">override</span>
          ) : (
            <span className="text-muted">default</span>
          )}
        </div>
      </div>
    </div>
  );
}

export interface Props {
  experiment: ExperimentInterfaceStringDates;
  idea?: IdeaInterface;
  visualChangesets: VisualChangesetInterface[];
  mutate: () => void;
  editMetrics?: (() => void) | null;
  editResult?: (() => void) | null;
  editVariations?: (() => void) | null;
  duplicate?: (() => void) | null;
  editTags?: (() => void) | null;
  editProject?: (() => void) | null;
  newPhase?: (() => void) | null;
  editPhases?: (() => void) | null;
  editPhase?: ((i: number | null) => void) | null;
}

type ResultsTab = "results" | "config";

export default function SinglePage({
  experiment,
  idea,
  visualChangesets,
  mutate,
  editMetrics,
  editResult,
  editVariations,
  duplicate,
  editTags,
  editProject,
  newPhase,
  editPhases,
  editPhase,
}: Props) {
  const [metaInfoOpen, setMetaInfoOpen] = useLocalStorage<boolean>(
    `experiment-page__${experiment.id}__meta-info-open`,
    true
  );
  const [resultsTab, setResultsTab] = useLocalStorage<ResultsTab>(
    `experiment-page__${experiment.id}__results-tab`,
    "results"
  );
  const [customReportsOpen, setCustomReportsOpen] = useLocalStorage<boolean>(
    `experiment-page__${experiment.id}__custom-reports-open`,
    true
  );
  const [discussionOpen, setDiscussionOpen] = useLocalStorage<boolean>(
    `experiment-page__${experiment.id}__discussion-open`,
    true
  );

  const {
    getProjectById,
    getDatasourceById,
    getSegmentById,
    getMetricById,
    projects,
    project: currentProject,
  } = useDefinitions();

  const router = useRouter();

  const { phase: phaseIndex, snapshot } = useSnapshot();
  const { data: reportsData } = useApi<{
    reports: ReportInterface[];
  }>(`/experiment/${experiment.id}/reports`);
  const { data: discussionData } = useApi<{ discussion: DiscussionInterface }>(
    `/discussion/experiment/${experiment.id}`
  );

  const { features } = useFeaturesList(false);

  const phases = experiment.phases || [];
  const lastPhaseIndex = phases.length - 1;
  const lastPhase = phases[lastPhaseIndex] as
    | undefined
    | ExperimentPhaseStringDates;
  const phase = phases[phaseIndex || 0] as
    | undefined
    | ExperimentPhaseStringDates;
  const startDate = phases?.[0]?.dateStarted
    ? date(phases[0].dateStarted)
    : null;
  const endDate =
    phases.length > 0
      ? lastPhase?.dateEnded
        ? date(lastPhase.dateEnded ?? "")
        : "now"
      : null;
  const hasNamespace = lastPhase?.namespace && lastPhase.namespace.enabled;
  const namespaceRange = hasNamespace
    ? lastPhase.namespace.range[1] - lastPhase.namespace.range[0]
    : 1;

  const percentFormatter = new Intl.NumberFormat(undefined, {
    style: "percent",
    maximumFractionDigits: 2,
  });

  const [reportSettingsOpen, setReportSettingsOpen] = useState(false);
  const [editNameOpen, setEditNameOpen] = useState(false);
  const [auditModal, setAuditModal] = useState(false);
  const [statusModal, setStatusModal] = useState(false);
  const [watchersModal, setWatchersModal] = useState(false);
  const [visualEditorModal, setVisualEditorModal] = useState(false);

  const permissions = usePermissions();
  const { apiCall } = useAuth();

  const watcherIds = useApi<{
    userIds: string[];
  }>(`/experiment/${experiment.id}/watchers`);
  const orgSettings = useOrgSettings();
  const {
    organization,
    users,
    getUserDisplay,
    hasCommercialFeature,
  } = useUser();

  const { data: sdkConnectionsData } = useSDKConnections();

  const projectId = experiment.project;
  const project = getProjectById(experiment.project || "");
  const projectName = project?.name || null;
  const projectIsDeReferenced = projectId && !projectName;

  const ownerName = getUserDisplay(experiment.owner, false) || "";

  const { settings: scopedSettings } = getScopedSettings({
    organization,
    project: project ?? undefined,
    experiment: experiment,
  });

  const datasource = getDatasourceById(experiment.datasource);
  const segment = getSegmentById(experiment.segment || "");
  const activationMetric = getMetricById(experiment.activationMetric || "");

  const exposureQueries = datasource?.settings?.queries?.exposure || [];
  const exposureQuery = exposureQueries.find(
    (q) => q.id === experiment.exposureQueryId
  );

  const statsEngine = scopedSettings.statsEngine.value;

  const hasRegressionAdjustmentFeature = hasCommercialFeature(
    "regression-adjustment"
  );

  const allExperimentMetricIds = uniq([
    ...experiment.metrics,
    ...(experiment.guardrails ?? []),
  ]);
  const allExperimentMetrics = allExperimentMetricIds.map((m) =>
    getMetricById(m)
  );
  const denominatorMetricIds = uniq<string>(
    allExperimentMetrics.map((m) => m?.denominator).filter(Boolean) as string[]
  );
  const denominatorMetrics = denominatorMetricIds
    .map((m) => getMetricById(m as string))
    .filter(Boolean) as MetricInterface[];

  const [
    regressionAdjustmentAvailable,
    regressionAdjustmentEnabled,
    metricRegressionAdjustmentStatuses,
    regressionAdjustmentHasValidMetrics,
  ] = useMemo(() => {
    const metricRegressionAdjustmentStatuses: MetricRegressionAdjustmentStatus[] = [];
    let regressionAdjustmentAvailable = true;
    let regressionAdjustmentEnabled = true;
    let regressionAdjustmentHasValidMetrics = false;
    for (const metric of allExperimentMetrics) {
      if (!metric) continue;
      const {
        metricRegressionAdjustmentStatus,
      } = getRegressionAdjustmentsForMetric({
        metric: metric,
        denominatorMetrics: denominatorMetrics,
        experimentRegressionAdjustmentEnabled:
          experiment.regressionAdjustmentEnabled ??
          DEFAULT_REGRESSION_ADJUSTMENT_ENABLED,
        organizationSettings: orgSettings,
        metricOverrides: experiment.metricOverrides,
      });
      if (metricRegressionAdjustmentStatus.regressionAdjustmentEnabled) {
        regressionAdjustmentEnabled = true;
        regressionAdjustmentHasValidMetrics = true;
      }
      metricRegressionAdjustmentStatuses.push(metricRegressionAdjustmentStatus);
    }
    if (!experiment.regressionAdjustmentEnabled) {
      regressionAdjustmentEnabled = false;
    }
    if (statsEngine === "bayesian") {
      regressionAdjustmentAvailable = false;
      regressionAdjustmentEnabled = false;
    }
    if (
      !datasource?.type ||
      datasource?.type === "google_analytics" ||
      datasource?.type === "mixpanel"
    ) {
      // these do not implement getExperimentMetricQuery
      regressionAdjustmentAvailable = false;
      regressionAdjustmentEnabled = false;
    }
    if (!hasRegressionAdjustmentFeature) {
      regressionAdjustmentEnabled = false;
    }
    return [
      regressionAdjustmentAvailable,
      regressionAdjustmentEnabled,
      metricRegressionAdjustmentStatuses,
      regressionAdjustmentHasValidMetrics,
    ];
  }, [
    allExperimentMetrics,
    denominatorMetrics,
    orgSettings,
    statsEngine,
    experiment.regressionAdjustmentEnabled,
    experiment.metricOverrides,
    datasource?.type,
    hasRegressionAdjustmentFeature,
  ]);

  const onRegressionAdjustmentChange = async (enabled: boolean) => {
    await apiCall(`/experiment/${experiment.id}/`, {
      method: "POST",
      body: JSON.stringify({
        regressionAdjustmentEnabled: !!enabled,
      }),
    });
    mutate();
  };

  const canCreateAnalyses = permissions.check(
    "createAnalyses",
    experiment.project
  );
  const canEditExperiment = !experiment.archived && canCreateAnalyses;

  const hasVisualEditorFeature = hasCommercialFeature("visual-editor");
  const hasVisualEditorPermission =
    canEditExperiment &&
    permissions.check("runExperiments", experiment.project, []);

  let hasRunExperimentsPermission = true;
  const envs = getAffectedEnvsForExperiment({ experiment });
  if (envs.length > 0) {
    if (!permissions.check("runExperiments", experiment.project, envs)) {
      hasRunExperimentsPermission = false;
    }
  }
  const canRunExperiment = canEditExperiment && hasRunExperimentsPermission;

  const ignoreConversionEnd =
    experiment.attributionModel === "experimentDuration";

  let legacyLinkedFeatures = [] as FeatureInterface[];
  legacyLinkedFeatures = features.filter((feature) => {
    return Object.values(feature.environmentSettings).some((env) => {
      return env?.rules?.some((rule) => {
        return (
          rule.type === "experiment" &&
          experiment.trackingKey === (rule.trackingKey || feature.id)
        );
      });
    });
  });
  const numLinkedVisualEditorChanges = visualChangesets.length || 0;
  const numLinkedFeatureFlagChanges = legacyLinkedFeatures.length || 0;
  const numLinkedChanges =
    numLinkedVisualEditorChanges + numLinkedFeatureFlagChanges;

  // Get name or email of all active users watching this experiment
  const usersWatching = (watcherIds?.data?.userIds || [])
    .map((id) => users.get(id))
    .filter(Boolean)
    .map((u) => u?.name || u?.email);

  const hasSDKWithVisualExperimentsEnabled = sdkConnectionsData?.connections.some(
    (connection) => connection.includeVisualExperiments
  );

  // See if at least one visual change has been made with the editor
  const hasSomeVisualChanges = visualChangesets?.some((vc) =>
    vc.visualChanges.some(
      (changes) => changes.css || changes.domMutations?.length > 0
    )
  );

  const experimentHasPhases = phases.length > 0;
  const experimentPendingWithVisualChanges =
    experiment.status === "draft" &&
    phases.length > 0 &&
    hasVisualEditorPermission;

  return (
    <div className="container-fluid experiment-details pagecontents pb-3">
      <div className="mb-2 mt-1">
        <Link
          href={`/experiments${
            experiment.status === "draft"
              ? "#drafts"
              : experiment.status === "stopped"
              ? "#stopped"
              : ""
          }`}
        >
          <a>
            <GBCircleArrowLeft /> Back to all experiments
          </a>
        </Link>
      </div>
      {reportSettingsOpen && (
        <AnalysisForm
          cancel={() => setReportSettingsOpen(false)}
          experiment={experiment}
          mutate={mutate}
          phase={phaseIndex}
          editDates={false}
          editVariationIds={false}
        />
      )}
      {editNameOpen && (
        <EditExperimentNameForm
          experiment={experiment}
          mutate={mutate}
          cancel={() => setEditNameOpen(false)}
        />
      )}
      {auditModal && (
        <Modal
          open={true}
          header="Audit Log"
          close={() => setAuditModal(false)}
          size="lg"
          closeCta="Close"
        >
          <HistoryTable type="experiment" id={experiment.id} />
        </Modal>
      )}
      {watchersModal && (
        <Modal
          open={true}
          header="Experiment Watchers"
          close={() => setWatchersModal(false)}
          closeCta="Close"
        >
          <ul>
            {usersWatching.map((u, i) => (
              <li key={i}>{u}</li>
            ))}
          </ul>
        </Modal>
      )}
      {visualEditorModal && (
        <VisualChangesetModal
          mode="add"
          experiment={experiment}
          mutate={mutate}
          close={() => setVisualEditorModal(false)}
        />
      )}
      {statusModal && (
        <EditStatusModal
          experiment={experiment}
          close={() => setStatusModal(false)}
          mutate={mutate}
        />
      )}
      <div className="row align-items-center mb-1">
        <div className="col-auto">
          <h1 className="mb-0">{experiment.name}</h1>
        </div>

        <div className="col-auto ml-auto">
          <WatchButton itemType="experiment" item={experiment.id} />
        </div>
        <div className="col-auto">
          <MoreMenu>
            {canRunExperiment && (
              <button
                className="dropdown-item"
                onClick={() => setEditNameOpen(true)}
              >
                Edit name
              </button>
            )}
            {canRunExperiment && (
              <button
                className="dropdown-item"
                onClick={() => setStatusModal(true)}
              >
                Edit status
              </button>
            )}
            <button
              className="dropdown-item"
              onClick={() => setAuditModal(true)}
            >
              Audit log
            </button>
            <button
              className="dropdown-item"
              onClick={() => setWatchersModal(true)}
            >
              View watchers{" "}
              <span className="badge badge-pill badge-info">
                {usersWatching.length}
              </span>
            </button>
            {duplicate && (
              <button className="dropdown-item" onClick={duplicate}>
                Duplicate
              </button>
            )}
            {canRunExperiment && (
              <button
                className="dropdown-item"
                onClick={async (e) => {
                  e.preventDefault();
                  try {
                    await apiCall(`/experiment/${experiment.id}/archive`, {
                      method: "POST",
                    });
                    mutate();
                  } catch (e) {
                    console.error(e);
                  }
                }}
              >
                Archive
              </button>
            )}
            {canCreateAnalyses && experiment.archived && (
              <button
                className="dropdown-item"
                onClick={async (e) => {
                  e.preventDefault();
                  try {
                    await apiCall(`/experiment/${experiment.id}/unarchive`, {
                      method: "POST",
                    });
                    mutate();
                  } catch (e) {
                    console.error(e);
                  }
                }}
              >
                Unarchive
              </button>
            )}
            {canCreateAnalyses && (
              <DeleteButton
                className="dropdown-item text-danger"
                useIcon={false}
                text="Delete"
                displayName="Experiment"
                onClick={async () => {
                  await apiCall<{ status: number; message?: string }>(
                    `/experiment/${experiment.id}`,
                    {
                      method: "DELETE",
                      body: JSON.stringify({ id: experiment.id }),
                    }
                  );
                  router.push("/experiments");
                }}
              />
            )}
          </MoreMenu>
        </div>
      </div>

      <div className="mb-4">
        <div className="row align-items-center mb-2">
          {(projects.length > 0 || projectIsDeReferenced) && (
            <div className="col-auto pr-3">
              Project:{" "}
              {projectIsDeReferenced ? (
                <Tooltip
                  body={
                    <>
                      Project <code>{projectId}</code> not found
                    </>
                  }
                >
                  <span className="text-danger">
                    <FaExclamationTriangle /> Invalid project
                  </span>
                </Tooltip>
              ) : projectId ? (
                <strong>{projectName}</strong>
              ) : (
                <em className="text-muted">None</em>
              )}
              {editProject && (
                <a
                  role="button"
                  className="ml-2 cursor-pointer"
                  onClick={(e) => {
                    e.preventDefault();
                    editProject();
                  }}
                >
                  <GBEdit />
                </a>
              )}
            </div>
          )}
          <div className="col-auto pr-3 ml-2">
            Tags:{" "}
            {experiment.tags?.length > 0 ? (
              <span className="d-inline-block" style={{ maxWidth: 250 }}>
                <SortedTags tags={experiment.tags} skipFirstMargin={true} />
              </span>
            ) : (
              <em className="text-muted">None</em>
            )}{" "}
            {editTags && (
              <a
                role="button"
                className="ml-1 cursor-pointer"
                onClick={(e) => {
                  e.preventDefault();
                  editTags();
                }}
              >
                <GBEdit />
              </a>
            )}
          </div>
          <div className="col-auto pr-3 ml-2">
            Owner:{" "}
            {ownerName ? (
              <strong>{ownerName}</strong>
            ) : (
              <em className="text-muted">None</em>
            )}{" "}
          </div>
          {numLinkedChanges > 0 ? (
            <div
              className="col-auto ml-5 pr-3 d-flex flex-column"
              style={{ height: 42, justifyContent: "space-between" }}
            >
              <div>Linked changes</div>
              <div style={{ marginLeft: 4 }}>
                {numLinkedFeatureFlagChanges > 0 ? (
                  <>
                    <Tooltip
                      body={
                        <div className="d-flex align-items-center">
                          <span className="small text-uppercase mr-2">
                            Feature Flags:
                          </span>{" "}
                          {numLinkedFeatureFlagChanges} change
                          {numLinkedFeatureFlagChanges === 1 ? "" : "s"}
                        </div>
                      }
                    >
                      <div className="d-inline-block">
                        <BsFlag style={{ marginLeft: 2 }} />{" "}
                        <span className="">{numLinkedFeatureFlagChanges}</span>
                      </div>
                    </Tooltip>
                    {numLinkedVisualEditorChanges > 0 ? ", " : null}
                  </>
                ) : null}
                {numLinkedVisualEditorChanges > 0 ? (
                  <Tooltip
                    body={
                      <div className="d-flex align-items-center">
                        <span className="small text-uppercase mr-2">
                          Visual Editor:
                        </span>{" "}
                        {numLinkedVisualEditorChanges} change
                        {numLinkedVisualEditorChanges === 1 ? "" : "s"}
                      </div>
                    }
                  >
                    <div className="d-inline-block">
                      <RxDesktop style={{ marginLeft: 2 }} />{" "}
                      <span className="">{numLinkedVisualEditorChanges}</span>
                    </div>
                  </Tooltip>
                ) : null}
              </div>
            </div>
          ) : null}
          <div
            className="col-auto ml-5 pr-3 d-flex flex-column"
            style={{ height: 42, justifyContent: "space-between" }}
          >
            <div>Experiment key</div>
            <ClickToCopy compact={true}>{experiment.trackingKey}</ClickToCopy>
          </div>

          <div className="flex-1 col"></div>

          <div className="col-auto pr-2">
            <div className="mt-1 small text-gray">
              {startDate && (
                <>
                  {startDate}
                  {endDate && <> — {endDate}</>}
                </>
              )}
            </div>
          </div>

          <div className="col-auto">
            <div className="experiment-status-widget border d-flex mt-1">
              <div
                className="d-flex px-3"
                style={{ height: 30, lineHeight: "30px" }}
              >
                <StatusIndicator
                  archived={experiment.archived}
                  status={experiment.status}
                  newUi={true}
                />
              </div>
              {experiment.status === "stopped" && experiment.results && (
                <div
                  className="d-flex border-left"
                  style={{ height: 30, lineHeight: "30px" }}
                >
                  <ResultsIndicator results={experiment.results} newUi={true} />
                </div>
              )}
            </div>
          </div>
        </div>

        {currentProject && currentProject !== experiment.project && (
          <div className="alert alert-warning p-2 mb-2 text-center">
            This experiment is not in your current project.{" "}
            <a
              href="#"
              className="a"
              onClick={async (e) => {
                e.preventDefault();
                await apiCall(`/experiment/${experiment.id}`, {
                  method: "POST",
                  body: JSON.stringify({
                    currentProject,
                  }),
                });
                mutate();
              }}
            >
              Move it to{" "}
              <strong>
                {getProjectById(currentProject)?.name || "the current project"}
              </strong>
            </a>
          </div>
        )}
      </div>

      {experimentPendingWithVisualChanges && visualChangesets.length === 0 ? (
        <div className="alert-cool-1 text-center mb-4 px-3 py-4 position-relative">
          <p className="h4 mb-4">
            Use our Visual Editor to make changes to your site without deploying
            code
          </p>
          {hasVisualEditorFeature ? (
            <button
              className="btn btn-primary btn-lg mb-3"
              onClick={() => {
                setVisualEditorModal(true);
                track("Open visual editor modal", {
                  source: "visual-editor-ui",
                  action: "add",
                });
              }}
            >
              Open Visual Editor
            </button>
          ) : (
            <div className="mb-3">
              <PremiumTooltip commercialFeature={"visual-editor"}>
                <div className="btn btn-primary btn-lg disabled">
                  Open Visual Editor
                </div>
              </PremiumTooltip>
            </div>
          )}

          <div
            className="position-absolute text-center mr-4 mb-4"
            style={{ right: 0, bottom: 0 }}
          >
            <p className="mb-1">Want to skip this step?</p>
            <Button
              color=""
              className="btn btn-outline-primary"
              onClick={async () => {
                await apiCall(`/experiment/${experiment.id}/status`, {
                  method: "POST",
                  body: JSON.stringify({
                    status: "running",
                  }),
                });
                await mutate();
                track("Start experiment", {
                  source: "visual-editor-ui",
                  action: "bypass visual editor",
                });
              }}
            >
              Start Experiment <MdRocketLaunch />
            </Button>
          </div>
        </div>
      ) : null}

      {experimentPendingWithVisualChanges &&
      visualChangesets.length > 0 &&
      !hasSomeVisualChanges ? (
        <div className="alert mb-4 py-4 text-center alert-info">
          Click the{" "}
          <div
            className="d-inline-block btn btn-sm btn-outline-primary"
            style={{
              pointerEvents: "none",
              verticalAlign: 1,
              padding: "3px 6px",
            }}
          >
            Open Visual Editor <FaExternalLinkAlt />
          </div>{" "}
          button in the <strong>Linked Changes</strong> section below and add at
          least one change to your experiment before you start
        </div>
      ) : null}

      <div className="mb-4 pt-3 appbox">
        <Collapsible
          trigger={
            <div className="h3 px-3 pb-2">
              <FaAngleRight className="chevron" /> Meta Information
            </div>
          }
          open={metaInfoOpen}
          onTriggerOpening={() => setMetaInfoOpen(true)}
          onTriggerClosing={() => setMetaInfoOpen(false)}
          transitionTime={150}
        >
          <div className="mx-4 mb-3 pt-3 border-top">
            <MarkdownInlineEdit
              value={experiment.description ?? ""}
              save={async (description) => {
                await apiCall(`/experiment/${experiment.id}`, {
                  method: "POST",
                  body: JSON.stringify({ description }),
                });
                mutate();
              }}
              canCreate={canEditExperiment}
              canEdit={canEditExperiment}
              className="mb-3"
              containerClassName="mb-1"
              label="description"
              header="Description"
              headerClassName="h4"
            />

            <MarkdownInlineEdit
              value={experiment.hypothesis ?? ""}
              save={async (hypothesis) => {
                await apiCall(`/experiment/${experiment.id}`, {
                  method: "POST",
                  body: JSON.stringify({ hypothesis }),
                });
                mutate();
              }}
              canCreate={canEditExperiment}
              canEdit={canEditExperiment}
              label="hypothesis"
              header={
                <>
                  <FaRegLightbulb /> Hypothesis
                </>
              }
              headerClassName="h4"
              className="mb-3"
              containerClassName="mb-1"
            />

            {idea && (
              <div className="mb-3">
                <div className="d-flex align-items-center">
                  <div className="mr-1">Idea:</div>
                  <div>
                    {idea.impactScore > 0 && (
                      <div
                        className="badge badge-primary mr-1"
                        title="Impact Score"
                      >
                        {idea.impactScore}
                        <small>/100</small>
                      </div>
                    )}
                  </div>
                </div>
                <div>
                  <Link href={`/idea/${idea.id}`}>
                    <a
                      style={{
                        maxWidth: 200,
                        overflow: "hidden",
                        textOverflow: "ellipsis",
                        display: "inline-block",
                        whiteSpace: "nowrap",
                        verticalAlign: "middle",
                      }}
                      title={idea.text}
                    >
                      <FaExternalLinkAlt /> {idea.text}
                    </a>
                  </Link>
                </div>
              </div>
            )}
          </div>

          <div className="mx-4 mb-4">
            <div className="h3 mb-2">
              Targeting
              {editPhase ? (
                <a
                  role="button"
                  className="ml-1"
                  onClick={(e) => {
                    e.preventDefault();
                    editPhase(lastPhaseIndex);
                  }}
                >
                  <GBEdit />
                </a>
              ) : null}
            </div>
            {phase ? (
              <div className="appbox px-3 py-2">
                {lastPhase?.coverage !== undefined ? (
                  <div className="my-2">
                    <span className="font-weight-bold">Traffic coverage:</span>{" "}
                    {Math.floor(lastPhase.coverage * 100)}%
                  </div>
                ) : null}
                {lastPhase?.condition && lastPhase.condition !== "{}" ? (
                  <div className="my-2">
                    <div className="font-weight-bold">Conditions:</div>
                    <ConditionDisplay condition={lastPhase.condition} />
                  </div>
                ) : (
                  <div className="my-2 text-muted">No targeting conditions</div>
                )}
                {hasNamespace ? (
                  <div className="my-2">
                    <span className="font-weight-bold">Namespace:</span>{" "}
                    {lastPhase.namespace.name} (
                    {percentFormatter.format(namespaceRange)})
                  </div>
                ) : null}
              </div>
            ) : (
              <div className="">
                <p className="alert alert-info mb-1">
                  No targeting or traffic allocation set.
                  {newPhase && (
                    <a
                      role="button"
                      className="text-link ml-2"
                      onClick={newPhase}
                    >
                      Edit targeting
                    </a>
                  )}
                </p>
              </div>
            )}
          </div>

          <HeaderWithEdit
            edit={editVariations ?? undefined}
            className="h3 mt-1 mb-2"
            containerClassName="mx-4 mb-1"
          >
            Variations
          </HeaderWithEdit>
          <div className="mx-1 mb-3">
            <VariationsTable
              experiment={experiment}
              visualChangesets={visualChangesets}
              mutate={mutate}
              canEditExperiment={canEditExperiment}
              canEditVisualChangesets={hasVisualEditorPermission}
              setVisualEditorModal={setVisualEditorModal}
              newUi={true}
            />
          </div>

          <div className="mx-4 pb-3">
            <div className="h3 mb-2">
              <Tooltip
                body={
                  <span style={{ lineHeight: 1.5 }}>
                    Linked changes are feature flag or visual editor changes
                    associated with this experiment which are managed within the
                    GrowthBook app.
                  </span>
                }
              >
                Linked Changes{" "}
                <FaQuestionCircle style={{ fontSize: "0.8rem" }} />{" "}
                <small className="text-muted">({numLinkedChanges})</small>
              </Tooltip>
            </div>
            {numLinkedChanges === 0 && experiment.status !== "draft" ? (
              <>
                This experiment has no feature flag or visual editor changes
                which are managed within the GrowthBook app. Changes are likely
                implemented manually.
              </>
            ) : (
              <>
                {legacyLinkedFeatures.map((feature, i) => (
                  <LinkedFeatureFlag
                    feature={feature}
                    experiment={experiment}
                    key={i}
                  />
                ))}
                <VisualChangesetTable
                  experiment={experiment}
                  visualChangesets={visualChangesets}
                  mutate={mutate}
                  canEditVisualChangesets={hasVisualEditorPermission}
                  setVisualEditorModal={setVisualEditorModal}
                  newUi={true}
                />
              </>
            )}
          </div>
        </Collapsible>
      </div>

      {experimentPendingWithVisualChanges &&
      visualChangesets.length > 0 &&
      hasSomeVisualChanges ? (
        hasSDKWithVisualExperimentsEnabled ? (
          <div className="alert-cool-1 mb-4 text-center px-3 py-4">
            <p className="h4 mb-4">Done setting everything up?</p>
            <Button
              color="primary"
              className="btn-lg"
              onClick={async () => {
                await apiCall(`/experiment/${experiment.id}/status`, {
                  method: "POST",
                  body: JSON.stringify({
                    status: "running",
                  }),
                });
                await mutate();
                track("Start experiment", {
                  source: "visual-editor-ui",
                  action: "main CTA",
                });
              }}
            >
              Start Experiment <MdRocketLaunch />
            </Button>{" "}
            <Button
              className="ml-2"
              color="link"
              onClick={async () => {
                if (editPhase) editPhase(phases.length - 1);
                track("Edit phase", { source: "visual-editor-ui" });
              }}
            >
              Edit Targeting
            </Button>
          </div>
        ) : (
          <div className="w-100 mt-2 mb-0 alert alert-warning">
            <div className="mb-2">
              <strong>
                <FaExclamationTriangle /> You must configure one of your SDK
                Connections to include Visual Experiments before starting
              </strong>
            </div>
            Go to <Link href="/sdks">SDK Connections</Link>
          </div>
        )
      ) : null}

      {!experimentPendingWithVisualChanges && !experimentHasPhases ? (
        <div className="alert-cool-1 text-center mb-4 px-3 py-4 position-relative text-center">
          <p className="h4 mb-3">Add an experiment phase to begin testing</p>
          <button
            className="btn btn-primary btn-lg"
            onClick={newPhase ?? undefined}
          >
            Add a Phase
          </button>
        </div>
      ) : null}

      <ControlledTabs
        newStyle={true}
        className="mt-3 mb-4"
        buttonsClassName="px-5"
        tabContentsClassName={clsx(
          "px-3 pt-3",
          resultsTab === "results" && (phases.length || 0) === 0
            ? "alert-cool-1 py-3 noborder"
            : "border"
        )}
        setActive={(tab: ResultsTab) => setResultsTab(tab ?? "results")}
        active={resultsTab}
      >
        <Tab id="results" display="Results" padding={false}>
          <div className="mb-2" style={{ overflowX: "initial" }}>
            {experimentHasPhases && !experimentPendingWithVisualChanges ? (
              <Results
                experiment={experiment}
                mutateExperiment={mutate}
                editMetrics={editMetrics ?? undefined}
                editResult={editResult ?? undefined}
                editPhases={editPhases ?? undefined}
                alwaysShowPhaseSelector={true}
                reportDetailsLink={false}
                statsEngine={statsEngine}
                regressionAdjustmentAvailable={regressionAdjustmentAvailable}
                regressionAdjustmentEnabled={regressionAdjustmentEnabled}
                regressionAdjustmentHasValidMetrics={
                  regressionAdjustmentHasValidMetrics
                }
                metricRegressionAdjustmentStatuses={
                  metricRegressionAdjustmentStatuses
                }
                onRegressionAdjustmentChange={onRegressionAdjustmentChange}
              />
            ) : (
              <StatusBanner
                mutateExperiment={mutate}
                editResult={editResult ?? undefined}
              />
            )}
          </div>
        </Tab>

        <Tab id="config" display="Configure" padding={false}>
          <div className="mb-4 mx-2">
            <RightRailSection
              title="Experiment Settings"
              open={() => setReportSettingsOpen(true)}
              canOpen={canEditExperiment}
            >
              <div className="appbox px-3 pt-3 pb-2">
                <RightRailSectionGroup
                  title="Data Source"
                  type="commaList"
                  titleClassName="align-top"
                >
                  {datasource && (
                    <Tooltip body={datasource?.description || ""}>
                      <Link href={`/datasources/${datasource?.id}`}>
                        {datasource?.name}
                      </Link>
                    </Tooltip>
                  )}
                </RightRailSectionGroup>
                {experiment.hashAttribute && (
                  <RightRailSectionGroup
                    title="Assignment Attribute"
                    type="commaList"
                  >
                    {experiment.hashAttribute}
                  </RightRailSectionGroup>
<<<<<<< HEAD
                  {experiment.hashAttribute && (
                    <RightRailSectionGroup
                      title="Assignment Attribute"
                      type="commaList"
                    >
                      {experiment.hashAttribute}
                    </RightRailSectionGroup>
                  )}
                  <RightRailSectionGroup
                    title="Hashing Algorithm"
                    type="custom"
                  >
                    <Tooltip
                      body={`V2 fixes some potential bias issues, but is only supported in newer SDK versions`}
                    >
                      <strong>
                        {experiment.hashVersion === 2
                          ? "V2 - Unbiased"
                          : experiment.hashVersion === 1
                          ? "V1 - Legacy"
                          : `V${experiment.hashVersion} - Unknown`}
                      </strong>{" "}
                      <FaQuestionCircle />
                    </Tooltip>
                  </RightRailSectionGroup>
                  {exposureQuery && (
                    <RightRailSectionGroup
                      title="Assignment Query"
                      type="commaList"
                    >
                      {exposureQuery?.name}
                    </RightRailSectionGroup>
                  )}
                  {datasource && (
=======
                )}
                {exposureQuery && (
                  <RightRailSectionGroup
                    title="Assignment Query"
                    type="commaList"
                  >
                    {exposureQuery?.name}
                  </RightRailSectionGroup>
                )}
                {datasource && (
                  <RightRailSectionGroup title="Experiment Id" type="commaList">
                    {experiment.trackingKey}
                  </RightRailSectionGroup>
                )}
                {datasource?.properties?.segments && (
                  <RightRailSectionGroup
                    title="Analysis Segment"
                    type="commaList"
                    empty="All Users"
                  >
                    {segment?.name}
                  </RightRailSectionGroup>
                )}
                {experiment.activationMetric && (
                  <RightRailSectionGroup
                    title="Activation Metric"
                    type="commaList"
                  >
                    {activationMetric?.name}
                  </RightRailSectionGroup>
                )}
                {experiment.queryFilter && (
                  <RightRailSectionGroup title="Custom Filter" type="custom">
                    <Code
                      language={datasource?.properties?.queryLanguage ?? "none"}
                      code={experiment.queryFilter}
                      expandable={true}
                    />
                  </RightRailSectionGroup>
                )}
                <RightRailSectionGroup title="Attribution Model" type="custom">
                  <AttributionModelTooltip>
                    <strong>
                      {experiment.attributionModel === "experimentDuration"
                        ? "Experiment Duration"
                        : "First Exposure"}
                    </strong>{" "}
                    <FaQuestionCircle />
                  </AttributionModelTooltip>
                </RightRailSectionGroup>
                {statsEngine === "frequentist" && (
                  <>
>>>>>>> c352d57c
                    <RightRailSectionGroup
                      title={
                        <>
                          <GBCuped size={16} /> Regression Adjustment (CUPED)
                        </>
                      }
                      type="custom"
                    >
                      {regressionAdjustmentEnabled ? "Enabled" : "Disabled"}
                    </RightRailSectionGroup>
                    <RightRailSectionGroup
                      title={
                        <>
                          <GBSequential size={16} /> Sequential Testing
                        </>
                      }
                      type="custom"
                    >
                      {experiment.sequentialTestingEnabled ??
                      !!orgSettings.sequentialTestingEnabled
                        ? "Enabled"
                        : "Disabled"}
                    </RightRailSectionGroup>
                  </>
                )}
              </div>
            </RightRailSection>
            <div className="mb-4"></div>
            <RightRailSection
              title="Metrics"
              open={() => editMetrics && editMetrics()}
              canOpen={(editMetrics && !experiment.archived) ?? undefined}
            >
              <div className="appbox p-3">
                <div className="row mb-1 text-muted">
                  <div className="col-5">Goals</div>
                  <div className="col-5">
                    Conversion {ignoreConversionEnd ? "Delay" : "Window"}{" "}
                    <Tooltip
                      body={
                        ignoreConversionEnd
                          ? `Wait this long after viewing the experiment before we start counting conversions for a user.`
                          : `After a user sees the experiment, only include
                        metric conversions within the specified time window.`
                      }
                    >
                      <FaQuestionCircle />
                    </Tooltip>
                  </div>
                  <div className="col-sm-2">Behavior</div>
                </div>
                <>
                  {experiment.metrics.map((m) => {
                    const metric = getMetricById(m);
                    return drawMetricRow(
                      m,
                      metric,
                      experiment,
                      ignoreConversionEnd
                    );
                  })}
                  {(experiment.guardrails?.length ?? 0) > 0 && (
                    <>
                      <div className="row mb-1 mt-3 text-muted">
                        <div className="col-5">Guardrails</div>
                        <div className="col-5">
                          Conversion {ignoreConversionEnd ? "Delay" : "Window"}
                        </div>
                        <div className="col-sm-2">Behavior</div>
                      </div>
                      {experiment.guardrails?.map((m) => {
                        const metric = getMetricById(m);
                        return drawMetricRow(
                          m,
                          metric,
                          experiment,
                          ignoreConversionEnd
                        );
                      })}
                    </>
                  )}
                  {experiment.activationMetric && (
                    <>
                      <div className="row mb-1 mt-3 text-muted">
                        <div className="col-5">Activation Metric</div>
                        <div className="col-5">
                          Conversion {ignoreConversionEnd ? "Delay" : "Window"}
                        </div>
                        <div className="col-sm-2">Behavior</div>
                      </div>
                      {drawMetricRow(
                        experiment.activationMetric,
                        getMetricById(experiment.activationMetric),
                        experiment,
                        ignoreConversionEnd
                      )}
                    </>
                  )}
                </>
              </div>
            </RightRailSection>
            <div className="mb-4"></div>
            <RightRailSection
              title="Phases"
              open={editPhases ?? undefined}
              canOpen={!!editPhases}
            >
              <div className="appbox mb-0">
                {phases.length > 0 ? (
                  <div>
                    {experiment.phases.map((phase, i) => (
                      <ExpandablePhaseSummary
                        key={i}
                        phase={phase}
                        i={i}
                        editPhase={editPhase ?? undefined}
                      />
                    ))}
                  </div>
                ) : (
                  <div className="text-center p-3">
                    <em>No experiment phases defined.</em>
                    {newPhase && (
                      <div className="mt-2">
                        <button
                          className="btn btn-outline-primary btn-sm"
                          onClick={newPhase}
                        >
                          <GBAddCircle /> Add a Phase
                        </button>
                      </div>
                    )}
                  </div>
                )}
              </div>
            </RightRailSection>
          </div>
        </Tab>
      </ControlledTabs>

      {!experimentPendingWithVisualChanges && experimentHasPhases ? (
        <div className="mb-4 pt-3 appbox">
          <Collapsible
            trigger={
              <div className="row mx-2 pb-3 d-flex align-items-center">
                <div className="col h3 mb-0">
                  <FaAngleRight className="chevron" /> Custom Reports{" "}
                  <small>({reportsData?.reports?.length || 0})</small>
                </div>
                {snapshot && (
                  <div className="col-auto mr-2">
                    <Button
                      className="btn btn-outline-primary float-right"
                      color="outline-info"
                      stopPropagation={true}
                      onClick={async () => {
                        const res = await apiCall<{ report: ReportInterface }>(
                          `/experiments/report/${snapshot.id}`,
                          {
                            method: "POST",
                          }
                        );
                        if (!res.report) {
                          throw new Error("Failed to create report");
                        }
                        await router.push(`/report/${res.report.id}`);
                      }}
                    >
                      <GBAddCircle className="pr-1" />
                      Custom Report
                    </Button>
                  </div>
                )}
              </div>
            }
            open={customReportsOpen}
            onTriggerOpening={() => setCustomReportsOpen(true)}
            onTriggerClosing={() => setCustomReportsOpen(false)}
            transitionTime={150}
          >
            <ExperimentReportsList experiment={experiment} newUi={true} />
          </Collapsible>
        </div>
      ) : null}

      <div className="mb-4 pt-3 appbox">
        <Collapsible
          trigger={
            <div className="h3 px-3 pb-2">
              <FaAngleRight className="chevron" /> Discussion{" "}
              <small>
                ({discussionData?.discussion?.comments?.length || 0})
              </small>
            </div>
          }
          open={discussionOpen}
          onTriggerOpening={() => setDiscussionOpen(true)}
          onTriggerClosing={() => setDiscussionOpen(false)}
          transitionTime={150}
        >
          <div className="px-4 mb-4">
            <DiscussionThread
              type="experiment"
              id={experiment.id}
              allowNewComments={!experiment.archived}
              project={experiment.project}
            />
          </div>
        </Collapsible>
      </div>
    </div>
  );
}<|MERGE_RESOLUTION|>--- conflicted
+++ resolved
@@ -1244,43 +1244,21 @@
                   >
                     {experiment.hashAttribute}
                   </RightRailSectionGroup>
-<<<<<<< HEAD
-                  {experiment.hashAttribute && (
-                    <RightRailSectionGroup
-                      title="Assignment Attribute"
-                      type="commaList"
-                    >
-                      {experiment.hashAttribute}
-                    </RightRailSectionGroup>
-                  )}
-                  <RightRailSectionGroup
-                    title="Hashing Algorithm"
-                    type="custom"
+                )}
+                <RightRailSectionGroup title="Hashing Algorithm" type="custom">
+                  <Tooltip
+                    body={`V2 fixes some potential bias issues, but is only supported in newer SDK versions`}
                   >
-                    <Tooltip
-                      body={`V2 fixes some potential bias issues, but is only supported in newer SDK versions`}
-                    >
-                      <strong>
-                        {experiment.hashVersion === 2
-                          ? "V2 - Unbiased"
-                          : experiment.hashVersion === 1
-                          ? "V1 - Legacy"
-                          : `V${experiment.hashVersion} - Unknown`}
-                      </strong>{" "}
-                      <FaQuestionCircle />
-                    </Tooltip>
-                  </RightRailSectionGroup>
-                  {exposureQuery && (
-                    <RightRailSectionGroup
-                      title="Assignment Query"
-                      type="commaList"
-                    >
-                      {exposureQuery?.name}
-                    </RightRailSectionGroup>
-                  )}
-                  {datasource && (
-=======
-                )}
+                    <strong>
+                      {experiment.hashVersion === 2
+                        ? "V2 - Unbiased"
+                        : experiment.hashVersion === 1
+                        ? "V1 - Legacy"
+                        : `V${experiment.hashVersion} - Unknown`}
+                    </strong>{" "}
+                    <FaQuestionCircle />
+                  </Tooltip>
+                </RightRailSectionGroup>
                 {exposureQuery && (
                   <RightRailSectionGroup
                     title="Assignment Query"
@@ -1332,7 +1310,6 @@
                 </RightRailSectionGroup>
                 {statsEngine === "frequentist" && (
                   <>
->>>>>>> c352d57c
                     <RightRailSectionGroup
                       title={
                         <>
