import { useFieldArray, useForm } from "react-hook-form";
import { SDKAttributeSchema } from "back-end/types/organization";
import { useAuth } from "../../services/auth";
import Modal from "../Modal";
import { useUser } from "../../services/UserContext";
import Toggle from "../Forms/Toggle";
import Field from "../Forms/Field";
import Tooltip from "../Tooltip/Tooltip";
import { FaQuestionCircle, FaTrash } from "react-icons/fa";
import track from "../../services/track";
import { useAttributeSchema } from "../../services/features";
import useOrgSettings from "../../hooks/useOrgSettings";
import { DocLink } from "../DocLink";

export default function EditAttributesModal({ close }: { close: () => void }) {
  const { refreshOrganization } = useUser();
  const settings = useOrgSettings();
  const { apiCall } = useAuth();

  const form = useForm<{ attributeSchema: SDKAttributeSchema }>({
    defaultValues: {
      attributeSchema: useAttributeSchema(true),
    },
  });

  const attributeSchema = useFieldArray({
    control: form.control,
    name: "attributeSchema",
  });

  return (
    <Modal
      close={close}
      header="Edit Targeting Attributes"
      open={true}
      size="lg"
      cta="Save Attributes"
      submit={form.handleSubmit(async (value) => {
        if (!settings?.attributeSchema) {
          track("Save Targeting Attributes", {
            source: "onboarding",
            hashAttributes: value.attributeSchema
              .filter((s) => s.hashAttribute)
              .map((s) => s.property),
          });
        }

        await apiCall(`/organization`, {
          method: "PUT",
          body: JSON.stringify({
            settings: value,
          }),
        });
        await refreshOrganization();
      })}
    >
      <p>
        The Attributes you define here can be used to create advanced targeting
        rules for features and to run experiments.
      </p>
      {!settings?.attributeSchema?.length && (
        <p>
          We&apos;ve started you off with some common attributes, but feel free
          to modify the list as needed.
        </p>
      )}
      <div className="form-inline">
        <div className="pb-2 d-flex align-items-center">
          <Toggle
            value={attributeSchema.fields.some(
              (attribute) => attribute.property === "current_datetime"
            )}
            setValue={() => {
              if (
                !attributeSchema.fields.some(
                  (attribute) => attribute.property === "current_datetime"
                )
              ) {
                attributeSchema.append({
                  property: "current_datetime",
                  datatype: "date",
                });
              } else {
                attributeSchema.remove(
                  attributeSchema.fields.findIndex(
                    (attribute) => attribute.property === "current_datetime"
                  )
                );
              }
            }}
            id="full-stats"
            label="Show Full Stats"
          />
          Enable date/time based feature rules
          <DocLink className="pl-1" docSection={"targeting_attributes"}>
            View Docs
          </DocLink>
        </div>
        <table className="table table-sm">
          <thead>
            <tr>
              <th>Attribute</th>
              <th>Data Type</th>
              <th>
                Identifier{" "}
                <Tooltip body="Any attribute that uniquely identifies a user, account, device, or similar.">
                  <FaQuestionCircle />
                </Tooltip>
              </th>
              <th></th>
            </tr>
          </thead>
          <tbody>
            {attributeSchema.fields.map((v, i) => (
              <tr
                className={
                  form.watch(`attributeSchema.${i}.archived`)
                    ? "disabled"
                    : ""
                }
                key={i}
              >
                <td>
                  <input
                    {...form.register(`attributeSchema.${i}.property`)}
                    placeholder="Property Name"
                    className="form-control"
                    required
                  />
                </td>
                <td>
                  <select
                    {...form.register(`attributeSchema.${i}.datatype`)}
                    className="form-control"
                  >
                    <option value="boolean">Boolean</option>
                    <option value="number">Number</option>
                    <option value="string">String</option>
                    <option value="enum">Enum</option>
                    <option value="number[]">Array of Numbers</option>
                    <option value="string[]">Array of Strings</option>
                    <option value="date">Date</option>
                  </select>
                  {form.watch(`attributeSchema.${i}.datatype`) === "enum" && (
                    <div>
                      <Field
                        textarea
                        minRows={1}
                        required
                        {...form.register(`attributeSchema.${i}.enum`)}
                        placeholder="Comma-separated list of all possible values"
                      />
                    </div>
                  )}
                </td>
                <td>
<<<<<<< HEAD
                  {v.datatype !== "date" && (
                    <Toggle
                      id={"toggle" + i}
                      label="Identifier"
                      value={!!form.watch(`attributeSchema.${i}.hashAttribute`)}
                      setValue={(value) => {
                        form.setValue(
                          `attributeSchema.${i}.hashAttribute`,
                          value
                        );
                      }}
                    />
                  )}
=======
                  <Toggle
                    id={"toggle" + i}
                    label="Identifier"
                    style={{marginTop: 5}}
                    value={!!form.watch(`attributeSchema.${i}.hashAttribute`)}
                    setValue={(value) => {
                      form.setValue(
                        `attributeSchema.${i}.hashAttribute`,
                        value
                      );
                    }}
                  />
>>>>>>> 94ec5463
                </td>
                <td>
                  <button
                    className="btn btn-link text-danger close"
                    style={{marginTop: 5}}
                    type="button"
                    onClick={(e) => {
                      e.preventDefault();
                      attributeSchema.remove(i);
                    }}
                  >
                    <FaTrash />
                  </button>
                </td>
              </tr>
            ))}
          </tbody>
        </table>
      </div>
      <div>
        <a
          href="#"
          className="btn btn-outline-primary"
          onClick={(e) => {
            e.preventDefault();
            attributeSchema.append({
              property: "",
              datatype: "string",
            });
          }}
        >
          add attribute
        </a>
      </div>
    </Modal>
  );
}<|MERGE_RESOLUTION|>--- conflicted
+++ resolved
@@ -114,9 +114,7 @@
             {attributeSchema.fields.map((v, i) => (
               <tr
                 className={
-                  form.watch(`attributeSchema.${i}.archived`)
-                    ? "disabled"
-                    : ""
+                  form.watch(`attributeSchema.${i}.archived`) ? "disabled" : ""
                 }
                 key={i}
               >
@@ -154,11 +152,11 @@
                   )}
                 </td>
                 <td>
-<<<<<<< HEAD
                   {v.datatype !== "date" && (
                     <Toggle
                       id={"toggle" + i}
                       label="Identifier"
+                      style={{ marginTop: 5 }}
                       value={!!form.watch(`attributeSchema.${i}.hashAttribute`)}
                       setValue={(value) => {
                         form.setValue(
@@ -168,25 +166,11 @@
                       }}
                     />
                   )}
-=======
-                  <Toggle
-                    id={"toggle" + i}
-                    label="Identifier"
-                    style={{marginTop: 5}}
-                    value={!!form.watch(`attributeSchema.${i}.hashAttribute`)}
-                    setValue={(value) => {
-                      form.setValue(
-                        `attributeSchema.${i}.hashAttribute`,
-                        value
-                      );
-                    }}
-                  />
->>>>>>> 94ec5463
                 </td>
                 <td>
                   <button
                     className="btn btn-link text-danger close"
-                    style={{marginTop: 5}}
+                    style={{ marginTop: 5 }}
                     type="button"
                     onClick={(e) => {
                       e.preventDefault();
