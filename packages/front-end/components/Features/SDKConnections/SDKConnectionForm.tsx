import {
  CreateSDKConnectionParams,
  SDKConnectionInterface,
  SDKLanguage,
} from "back-end/types/sdk-connection";
import { useForm } from "react-hook-form";
import React, { useEffect, useState } from "react";
import { useRouter } from "next/router";
import { useGrowthBook } from "@growthbook/growthbook-react";
import {
  FaCheck,
  FaExclamationCircle,
  FaExclamationTriangle,
  FaInfoCircle,
} from "react-icons/fa";
import { BsLightningFill } from "react-icons/bs";
import { useDefinitions } from "@/services/DefinitionsContext";
import { useEnvironments } from "@/services/features";
import Modal from "@/components/Modal";
import { useAuth } from "@/services/auth";
import Field from "@/components/Forms/Field";
import SelectField from "@/components/Forms/SelectField";
import UpgradeModal from "@/components/Settings/UpgradeModal";
import Toggle from "@/components/Forms/Toggle";
import { isCloud } from "@/services/env";
import track from "@/services/track";
import Tooltip from "@/components/Tooltip/Tooltip";
import { useUser } from "@/services/UserContext";
import PremiumTooltip from "@/components/Marketing/PremiumTooltip";
import ControlledTabs from "@/components/Tabs/ControlledTabs";
import Tab from "@/components/Tabs/Tab";
import SDKLanguageSelector from "./SDKLanguageSelector";
import SDKLanguageLogo, { languageMapping } from "./SDKLanguageLogo";

function getSecurityTabState(
  value: Partial<SDKConnectionInterface>
): "none" | "client" | "server" {
  if (value.remoteEvalEnabled) return "server";
  if (value.encryptPayload || value.hashSecureAttributes) return "client";
  return "none";
}

export default function SDKConnectionForm({
  initialValue = {},
  edit,
  close,
  mutate,
}: {
  initialValue?: Partial<SDKConnectionInterface>;
  edit: boolean;
  close: () => void;
  mutate: () => void;
}) {
  const environments = useEnvironments();
  const { project, projects, getProjectById } = useDefinitions();
  const { apiCall } = useAuth();
  const router = useRouter();

  const { hasCommercialFeature } = useUser();

  const hasProxy =
    !isCloud() && initialValue?.proxy?.enabled && initialValue?.proxy?.host;

  const hasCloudProxyFeature = hasCommercialFeature("cloud-proxy");
  const hasSecureAttributesFeature = hasCommercialFeature(
    "hash-secure-attributes"
  );
  const hasEncryptionFeature = hasCommercialFeature(
    "encrypt-features-endpoint"
  );
  const hasRemoteEvaluationFeature = hasCommercialFeature("remote-evaluation");

  useEffect(() => {
    if (edit) return;
    track("View SDK Connection Form");
  }, [edit]);

  const gb = useGrowthBook();

  const [selectedSecurityTab, setSelectedSecurityTab] = useState<string | null>(
    getSecurityTabState(initialValue)
  );
  console.log({ selectedSecurityTab });
  const [upgradeModal, setUpgradeModal] = useState(false);

  const form = useForm({
    defaultValues: {
<<<<<<< HEAD
      name: initialValue.name || "",
      languages: initialValue.languages || [],
      environment: initialValue.environment || environments[0]?.id || "",
      project: "project" in initialValue ? initialValue.project : project || "",
      encryptPayload: initialValue.encryptPayload || false,
      hashSecureAttributes: initialValue.hashSecureAttributes || false,
      includeVisualExperiments: initialValue.includeVisualExperiments || false,
      includeDraftExperiments: initialValue.includeDraftExperiments || false,
      includeExperimentNames: initialValue.includeExperimentNames || false,
      proxyEnabled: initialValue.proxy?.enabled || false,
      proxyHost: initialValue.proxy?.host || "",
      sseEnabled: initialValue.sseEnabled || false,
      remoteEvalEnabled: initialValue.remoteEvalEnabled || false,
=======
      name: initialValue.name ?? "",
      languages: initialValue.languages ?? [],
      environment: initialValue.environment ?? environments[0]?.id ?? "",
      project: "project" in initialValue ? initialValue.project : project ?? "",
      encryptPayload: initialValue.encryptPayload ?? false,
      hashSecureAttributes:
        initialValue.hashSecureAttributes ?? hasSecureAttributesFeature,
      includeVisualExperiments: initialValue.includeVisualExperiments ?? false,
      includeDraftExperiments: initialValue.includeDraftExperiments ?? false,
      includeExperimentNames: initialValue.includeExperimentNames ?? false,
      proxyEnabled: initialValue.proxy?.enabled ?? false,
      proxyHost: initialValue.proxy?.host ?? "",
      sseEnabled: initialValue.sseEnabled ?? false,
>>>>>>> 0b2fc85e
    },
  });

  const languages = form.watch("languages");

  const selectedLanguagesWithoutEncryptionSupport = languages.filter(
    (l) => !languageMapping[l].supportsEncryption
  );
  const hasNoSDKsWithVisualExperimentSupport = languages.every(
    (l) => !languageMapping[l].supportsVisualExperiments
  );
  const hasNoSDKsWithSSESupport = languages.every(
    (l) => !languageMapping[l].supportsSSE
  );
  const languagesWithSSESupport = Object.entries(languageMapping).filter(
    ([_, v]) => v.supportsSSE
  );

  const projectsOptions = projects.map((p) => ({
    label: p.name,
    value: p.id,
  }));
  const projectId = initialValue.project;
  const projectName = projectId
    ? getProjectById(projectId)?.name || null
    : null;
  const projectIsDeReferenced = projectId && !projectName;
  if (projectIsDeReferenced) {
    projectsOptions.push({
      label: "Invalid project",
      value: projectId,
    });
  }

  // complex setter for clicking a "SDK Payload Security" button
  useEffect(() => {
    if (selectedSecurityTab === "none") {
      form.setValue("remoteEvalEnabled", false);
      form.setValue("encryptPayload", false);
      form.setValue("hashSecureAttributes", false);
    } else if (selectedSecurityTab === "client") {
      const enableEncryption =
        hasEncryptionFeature &&
        languages.length > 0 &&
        !hasSDKsWithoutEncryptionSupport;
      const enableSecureAttributes = hasSecureAttributesFeature;
      if (!enableEncryption && !enableSecureAttributes) return;
      form.setValue("remoteEvalEnabled", false);
      form.setValue("encryptPayload", enableEncryption);
      form.setValue("hashSecureAttributes", enableSecureAttributes);
    } else if (selectedSecurityTab === "server") {
      const enableRemoteEval =
        !isCloud() &&
        hasRemoteEvaluationFeature &&
        !!gb?.isOn("remote-evaluation");
      if (!enableRemoteEval) return;
      form.setValue("remoteEvalEnabled", true);
      form.setValue("encryptPayload", false);
      form.setValue("hashSecureAttributes", false);
    }
  }, [
    selectedSecurityTab,
    initialValue,
    form,
    languages,
    hasSDKsWithoutEncryptionSupport,
    gb,
    hasEncryptionFeature,
    hasSecureAttributesFeature,
    hasRemoteEvaluationFeature,
  ]);

  if (upgradeModal) {
    return (
      <UpgradeModal
        close={() => setUpgradeModal(false)}
        reason="To enable SDK encryption,"
        source="encrypt-features-endpoint"
      />
    );
  }

  return (
    <Modal
      header={edit ? "Edit SDK Connection" : "New SDK Connection"}
      size={"lg"}
      submit={form.handleSubmit(async (value) => {
        if (
          value.languages.some((l) => !languageMapping[l].supportsRemoteEval)
        ) {
          value.remoteEvalEnabled = false;
        }
        if (
          languages.every((l) => !languageMapping[l].supportsVisualExperiments)
        ) {
          value.includeVisualExperiments = false;
        }
        if (!value.includeVisualExperiments) {
          value.includeDraftExperiments = false;
          value.includeExperimentNames = false;
        }

        const body: Omit<CreateSDKConnectionParams, "organization"> = {
          ...value,
          project: value.project || "",
        };

        if (edit) {
          await apiCall(`/sdk-connections/${initialValue.id}`, {
            method: "PUT",
            body: JSON.stringify(body),
          });
          mutate();
        } else {
          track("Create SDK Connection", {
            languages: value.languages,
            encryptPayload: value.encryptPayload,
            hashSecureAttributes: value.hashSecureAttributes,
            remoteEvalEnabled: value.remoteEvalEnabled,
            proxyEnabled: value.proxyEnabled,
          });
          const res = await apiCall<{ connection: SDKConnectionInterface }>(
            `/sdk-connections`,
            {
              method: "POST",
              body: JSON.stringify(body),
            }
          );
          mutate();
          await router.push(`/sdks/${res.connection.id}`);
        }
      })}
      close={close}
      open={true}
      cta="Save"
    >
      <div className="px-2">
        <Field label="Name" {...form.register("name")} required />

        <div className="form-group">
          <label>Tech Stack</label>
          <small className="text-muted ml-3">(Select all that apply)</small>
          <SDKLanguageSelector
            value={form.watch("languages")}
            setValue={(languages) => form.setValue("languages", languages)}
            multiple={true}
            includeOther={true}
          />
          <small className="form-text text-muted">
            This helps us give you personalized setup instructions
          </small>
        </div>

        <div className="row">
          {(projects.length > 0 || projectIsDeReferenced) && (
            <div className="col">
              <SelectField
                label="Project"
                initialOption="All Projects"
                value={form.watch("project") || ""}
                onChange={(project) => form.setValue("project", project)}
                options={projectsOptions}
                sort={false}
                formatOptionLabel={({ value, label }) => {
                  if (value === "") {
                    return <em>{label}</em>;
                  }
                  if (value === projectId && projectIsDeReferenced) {
                    return (
                      <Tooltip
                        body={
                          <>
                            Project <code>{value}</code> not found
                          </>
                        }
                      >
                        <span className="text-danger">
                          <FaExclamationTriangle /> <code>{value}</code>
                        </span>
                      </Tooltip>
                    );
                  }
                  return label;
                }}
              />
            </div>
          )}

          <div className="col">
            <SelectField
              label="Environment"
              required
              placeholder="Choose one..."
              value={form.watch("environment")}
              onChange={(env) => form.setValue("environment", env)}
              options={environments.map((e) => ({ label: e.id, value: e.id }))}
            />
          </div>
        </div>

        {(!hasNoSDKsWithSSESupport || initialValue.sseEnabled) &&
          isCloud() &&
          gb?.isOn("proxy-cloud-sse") && (
            <>
              <label>Streaming</label>

              <div className="row border rounded mx-0 mb-3 px-1 pt-2 pb-3">
                <div className="col">
                  <label htmlFor="sdk-connection-sseEnabled-toggle">
                    <PremiumTooltip
                      commercialFeature="cloud-proxy"
                      body={
                        <>
                          <p>
                            <BsLightningFill className="text-warning" />
                            <strong>Streaming Updates</strong> allow you to
                            instantly update any subscribed SDKs when you make
                            any feature changes in GrowthBook. For front-end
                            SDKs, active users will see the changes immediately
                            without having to refresh the page.
                          </p>
                          <p>
                            To take advantage of this feature, ensure that you
                            have set{" "}
                            <code className="d-block">
                              {`{`} autoRefresh: true {`}`}
                            </code>
                            in your SDK implementation.
                          </p>
                          <div className="mb-1">
                            The following SDKs currently support real-time
                            updates:
                          </div>
                          {languagesWithSSESupport.map(([k, v], i) => (
                            <span className="nowrap" key={k}>
                              <SDKLanguageLogo
                                language={k as SDKLanguage}
                                size={16}
                              />
                              <span
                                className="ml-1 text-muted font-weight-bold"
                                style={{ verticalAlign: "top" }}
                              >
                                {v.label}
                              </span>
                              {i < languagesWithSSESupport.length - 1 && ", "}
                            </span>
                          ))}

                          <div className="mt-4" style={{ lineHeight: 1.2 }}>
                            <p className="mb-1">
                              <span className="badge badge-purple text-uppercase mr-2">
                                Beta
                              </span>
                              <span className="text-purple">
                                This is an opt-in beta feature.
                              </span>
                            </p>
                            <p className="text-muted small mb-0">
                              While in beta, we cannot guarantee 100%
                              reliability of streaming updates. However, using
                              this feature poses no risk to any other SDK
                              functionality.
                            </p>
                          </div>
                        </>
                      }
                    >
                      Enable streaming updates <FaInfoCircle />{" "}
                      <span className="badge badge-purple text-uppercase mr-2">
                        Beta
                      </span>
                    </PremiumTooltip>
                  </label>
                  <div>
                    <Toggle
                      id="sdk-connection-sseEnabled-toggle"
                      value={form.watch("sseEnabled")}
                      setValue={(val) => form.setValue("sseEnabled", val)}
                      disabled={!hasCloudProxyFeature}
                    />
                  </div>
                </div>
              </div>
            </>
          )}

        {isCloud() && gb?.isOn("proxy-cloud") && (
          <>
            <div className="mb-3">
              <label htmlFor="sdk-connection-proxy-toggle">
                Use GrowthBook Proxy
              </label>
              <div>
                <Toggle
                  id="sdk-connection-proxy-toggle"
                  value={form.watch("proxyEnabled")}
                  setValue={(val) => form.setValue("proxyEnabled", val)}
                />
              </div>
            </div>

            {form.watch("proxyEnabled") && (
              <Field
                label="GrowthBook Proxy Host"
                required
                placeholder="https://"
                type="url"
                {...form.register("proxyHost")}
              />
            )}
          </>
        )}

        <label>SDK Payload Security</label>
        <ControlledTabs
          newStyle={true}
          className="mb-3"
          buttonsWrapperClassName="sdk-security-button-wrapper mb-3"
          buttonsClassName="sdk-security-button text-center border rounded"
          tabContentsClassName="border"
          setActive={setSelectedSecurityTab}
          active={selectedSecurityTab}
        >
          <Tab
            id="none"
            padding={false}
            className="px-2 pt-2 pb-3"
            display={
              <>
                {getSecurityTabState(form.getValues()) === "none" && (
                  <>
                    <FaCheck className="check text-success" />{" "}
                  </>
                )}
                Plain Text
                <Tooltip
                  popperClassName="text-left"
                  body={
                    <p className="mb-0">
                      Full feature definitions, including targeting conditions
                      and experiment variations, are viewable by anyone with the
                      Client Key. Best for server-side SDKs.
                    </p>
                  }
                >
                  <div className="subtitle">
                    Extremely fast and cacheable&nbsp;
                    <FaInfoCircle />
                  </div>
                </Tooltip>
              </>
            }
          >
            <div className="text-muted mx-2 mt-2 mb-0">
              <FaExclamationCircle /> No additional security features enabled
              for this SDK connection.
            </div>
          </Tab>

          <Tab
            id="client"
            padding={false}
            className="px-2 pt-2 pb-3"
            display={
              <>
                {getSecurityTabState(form.getValues()) === "client" && (
                  <>
                    <FaCheck className="check text-success" />{" "}
                  </>
                )}
                Encrypted
                <Tooltip
                  popperClassName="text-left"
                  body={
                    <p className="mb-0">
                      Full feature definitions are encrypted and sensitive
                      targeting conditions are hashed to help avoid leaking
                      business logic to client-side apps. Not 100% safe, but
                      will stop most prying eyes.
                    </p>
                  }
                >
                  <div className="subtitle">
                    Good mix of performance and security&nbsp;
                    <FaInfoCircle />
                  </div>
                </Tooltip>
              </>
            }
          >
            <div className="d-flex">
              {languages.length > 0 && !hasSDKsWithoutEncryptionSupport && (
                <div className="col-4">
                  <label htmlFor="encryptSDK">
                    <PremiumTooltip
                      commercialFeature="encrypt-features-endpoint"
                      body={
                        <>
                          <p>
                            SDK payloads will be encrypted via the AES
                            encryption algorithm. When evaluating feature flags
                            in a public or insecure environment (such as a
                            browser), encryption provides an additional layer of
                            security through obfuscation. This allows you to
                            target users based on sensitive attributes.
                          </p>
                          <p className="mb-0 text-warning-orange small">
                            <FaExclamationCircle /> When using an insecure
                            environment, do not rely exclusively on payload
                            encryption as a means of securing highly sensitive
                            data. Because the client performs the decryption,
                            the unencrypted payload may be extracted with
                            sufficient effort.
                          </p>
                        </>
                      }
                    >
                      Encrypt SDK payload <FaInfoCircle />
                    </PremiumTooltip>
                  </label>
                  <div>
                    <Toggle
                      id="encryptSDK"
                      value={form.watch("encryptPayload")}
                      setValue={(val) => form.setValue("encryptPayload", val)}
                      disabled={!hasEncryptionFeature}
                    />
                  </div>
                </div>
              )}

              <div className="col-4">
                <label htmlFor="hash-secure-attributes">
                  <PremiumTooltip
                    commercialFeature="hash-secure-attributes"
                    body={
                      <>
                        <p>
                          Feature targeting conditions referencing{" "}
                          <code>secureString</code> attributes will be
                          anonymized via SHA-256 hashing. When evaluating
                          feature flags in a public or insecure environment
                          (such as a browser), hashing provides an additional
                          layer of security through obfuscation. This allows you
                          to target users based on sensitive attributes.
                        </p>
                        <p className="mb-0 text-warning-orange small">
                          <FaExclamationCircle /> When using an insecure
                          environment, do not rely exclusively on hashing as a
                          means of securing highly sensitive data. Hashing is an
                          obfuscation technique that makes it very difficult,
                          but not impossible, to extract sensitive data.
                        </p>
                      </>
                    }
                  >
                    Hash secure attributes <FaInfoCircle />
                  </PremiumTooltip>
                </label>
                <div>
                  <Toggle
                    id="hash-secure-attributes"
                    value={form.watch("hashSecureAttributes")}
                    setValue={(val) =>
                      form.setValue("hashSecureAttributes", val)
                    }
                    disabled={!hasSecureAttributesFeature}
                  />
                </div>
              </div>
            </div>
          </Tab>

          <Tab
            id="server"
            padding={false}
            className="px-2 pt-2 pb-3"
            display={
              <>
                {getSecurityTabState(form.getValues()) === "server" && (
                  <>
                    <FaCheck className="check text-success" />{" "}
                  </>
                )}
                Remote Evaluated
                <div
                  className="position-absolute badge badge-purple text-uppercase"
                  style={{ right: 5, top: 5 }}
                >
                  Beta
                </div>
                <Tooltip
                  popperClassName="text-left"
                  body={
                    <>
                      <p className="mb-0">
                        Features and experiments are evaluated on{" "}
                        {isCloud()
                          ? "our Cloud CDN"
                          : "your GrowthBook Proxy server"}{" "}
                        and only the final assigned values are exposed to users.
                      </p>
                      {!isCloud() && !hasProxy && (
                        <div className="mt-2 text-warning-orange">
                          <FaExclamationCircle /> Requires a GrowthBook Proxy
                          server to be configured for self-hosted users
                        </div>
                      )}
                    </>
                  }
                >
                  <div className="subtitle">
                    Completely hides business logic from users&nbsp;
                    <FaInfoCircle />
                  </div>
                </Tooltip>
              </>
            }
          >
            <div className="d-flex">
              <div className="col">
                <label htmlFor="remote-evaluation">
                  <PremiumTooltip
                    commercialFeature="remote-evaluation"
                    tipMinWidth="600px"
                    body={
                      <>
                        <p>
                          <strong>Remote Evaluation</strong> fully secures your
                          SDK by evaluating feature flags exclusively on a
                          private server instead of within a front-end
                          environment. This ensures that any sensitive
                          information within targeting rules or unused feature
                          variations are never seen by the client. When used in
                          a front-end context, server side evaluation provides
                          the same benefits as a backend SDK. However, this
                          feature is not needed nor recommended for backend
                          contexts.
                        </p>
                        <p>
                          Remote evaluation does come with a few cost
                          considerations:
                          <ol className="pl-3 mt-2">
                            <li className="mb-2">
                              It will increase network traffic. Evaluated
                              payloads cannot be shared across different users;
                              therefore CDN cache misses will increase.
                            </li>
                            <li>
                              Connections using instant feature deployments
                              through{" "}
                              <strong>
                                {isCloud()
                                  ? "Streaming Updates"
                                  : "GrowthBook Proxy"}
                              </strong>{" "}
                              will incur a slight delay. An additional network
                              hop is required to retrieve the evaluated payload
                              from the server.
                            </li>
                          </ol>
                        </p>
                        <div className="mt-4" style={{ lineHeight: 1.2 }}>
                          <p className="mb-0">
                            <span className="badge badge-purple text-uppercase mr-2">
                              Beta
                            </span>
                            <span className="text-purple">
                              This is an opt-in beta feature.
                            </span>
                          </p>
                        </div>
                      </>
                    }
                  >
                    Use remote evaluation <FaInfoCircle />{" "}
                    <span className="badge badge-purple text-uppercase mr-2">
                      Beta
                    </span>
                  </PremiumTooltip>
                </label>
                <div className="row">
                  <div className="col">
                    {/*todo: enable remote eval for cloud once CDN is ready*/}
                    {gb?.isOn("remote-evaluation") && !isCloud() ? (
                      <Toggle
                        id="remote-evaluation"
                        value={form.watch("remoteEvalEnabled")}
                        setValue={(val) =>
                          form.setValue("remoteEvalEnabled", val)
                        }
                        disabled={
                          !hasRemoteEvaluationFeature ||
                          (!isCloud() && !hasProxy)
                        }
                      />
                    ) : (
                      <>
                        <Toggle
                          id="remote-evaluation"
                          value={false}
                          disabled={true}
                          setValue={() => {
                            return;
                          }}
                        />
                        <span className="text-muted ml-2">
                          Coming soon for Cloud customers
                        </span>
                      </>
                    )}
                  </div>
                </div>
              </div>
            </div>
          </Tab>
        </ControlledTabs>

        {!hasNoSDKsWithVisualExperimentSupport && (
          <>
            <label>Visual Experiments</label>
            <div className="row border rounded mx-0 mb-3 px-1 pt-2 pb-3">
              <div className="col-4">
                <label htmlFor="sdk-connection-visual-experiments-toggle">
                  <PremiumTooltip
                    commercialFeature="visual-editor"
                    body={
                      <>
                        <p>
                          <strong>Visual Experiments</strong> allow you to make
                          front-end changes to your site without deploying code
                          by using the Visual Editor.
                        </p>
                        <p className="mb-0">
                          Front-end SDK environments that support these visual
                          experiments should enable this option.
                        </p>
                      </>
                    }
                  >
                    Include visual experiments <FaInfoCircle />
                  </PremiumTooltip>
                </label>
                <div>
                  <Toggle
                    id="sdk-connection-visual-experiments-toggle"
                    value={form.watch("includeVisualExperiments")}
                    setValue={(val) =>
                      form.setValue("includeVisualExperiments", val)
                    }
                  />
                </div>
              </div>

              {form.watch("includeVisualExperiments") && (
                <>
                  <div className="col-4">
                    <Tooltip
                      body={
                        <>
                          <p>
                            In-development visual experiments will be sent to
                            the SDK. We recommend only enabling this for
                            non-production environments.
                          </p>
                          <p className="mb-0">
                            To force into a variation, use a URL query string
                            such as{" "}
                            <code className="d-block">?my-experiment-id=2</code>
                          </p>
                        </>
                      }
                    >
                      <label htmlFor="sdk-connection-include-draft-experiments-toggle">
                        Include draft experiments <FaInfoCircle />
                      </label>
                    </Tooltip>
                    <div>
                      <Toggle
                        id="sdk-connection-include-draft-experiments-toggle"
                        value={form.watch("includeDraftExperiments")}
                        setValue={(val) =>
                          form.setValue("includeDraftExperiments", val)
                        }
                      />
                    </div>
                  </div>

                  <div className="col-4">
                    <Tooltip
                      body={
                        <>
                          <p>
                            Normally, experiment and variation names will be
                            removed from the payload. Enabling this keeps the
                            names in the payload. This can help add context when
                            debugging or tracking events.
                          </p>
                          <div>
                            However, this could expose potentially sensitive
                            information to your users if enabled for a
                            client-side or mobile application.
                          </div>
                        </>
                      }
                    >
                      <label htmlFor="sdk-connection-include-experiment-meta">
                        Include experiment names <FaInfoCircle />
                      </label>
                    </Tooltip>
                    <div>
                      <Toggle
                        id="sdk-connection-include-experiment-meta"
                        value={form.watch("includeExperimentNames")}
                        setValue={(val) =>
                          form.setValue("includeExperimentNames", val)
                        }
                      />
                    </div>
                  </div>
                </>
              )}
            </div>
          </>
        )}
      </div>
<<<<<<< HEAD
=======

      <EncryptionToggle
        showUpgradeModal={() => setUpgradeModal(true)}
        value={form.watch("encryptPayload")}
        setValue={(value) => form.setValue("encryptPayload", value)}
        showRequiresChangesWarning={true}
        showUpgradeMessage={false}
      />
      {form.watch("encryptPayload") &&
        selectedLanguagesWithoutEncryptionSupport.length > 0 && (
          <p
            className="mb-0 text-warning-orange small"
            style={{ marginTop: -15 }}
          >
            <FaExclamationCircle /> Payload decryption is not natively supported
            in the selected SDK
            {selectedLanguagesWithoutEncryptionSupport.length === 1 ? "" : "s"}:
            <div className="ml-2 mt-1">
              {selectedLanguagesWithoutEncryptionSupport.map((id, i) => (
                <span className="nowrap" key={id}>
                  <SDKLanguageLogo language={id} size={14} />
                  <span
                    className="text-muted font-weight-bold"
                    style={{ marginLeft: 2, verticalAlign: 3 }}
                  >
                    {languageMapping[id].label}
                  </span>
                  {i < selectedLanguagesWithoutEncryptionSupport.length - 1 &&
                    ", "}
                </span>
              ))}
            </div>
          </p>
        )}
>>>>>>> 0b2fc85e
    </Modal>
  );
}<|MERGE_RESOLUTION|>--- conflicted
+++ resolved
@@ -80,26 +80,10 @@
   const [selectedSecurityTab, setSelectedSecurityTab] = useState<string | null>(
     getSecurityTabState(initialValue)
   );
-  console.log({ selectedSecurityTab });
   const [upgradeModal, setUpgradeModal] = useState(false);
 
   const form = useForm({
     defaultValues: {
-<<<<<<< HEAD
-      name: initialValue.name || "",
-      languages: initialValue.languages || [],
-      environment: initialValue.environment || environments[0]?.id || "",
-      project: "project" in initialValue ? initialValue.project : project || "",
-      encryptPayload: initialValue.encryptPayload || false,
-      hashSecureAttributes: initialValue.hashSecureAttributes || false,
-      includeVisualExperiments: initialValue.includeVisualExperiments || false,
-      includeDraftExperiments: initialValue.includeDraftExperiments || false,
-      includeExperimentNames: initialValue.includeExperimentNames || false,
-      proxyEnabled: initialValue.proxy?.enabled || false,
-      proxyHost: initialValue.proxy?.host || "",
-      sseEnabled: initialValue.sseEnabled || false,
-      remoteEvalEnabled: initialValue.remoteEvalEnabled || false,
-=======
       name: initialValue.name ?? "",
       languages: initialValue.languages ?? [],
       environment: initialValue.environment ?? environments[0]?.id ?? "",
@@ -113,7 +97,7 @@
       proxyEnabled: initialValue.proxy?.enabled ?? false,
       proxyHost: initialValue.proxy?.host ?? "",
       sseEnabled: initialValue.sseEnabled ?? false,
->>>>>>> 0b2fc85e
+      remoteEvalEnabled: initialValue.remoteEvalEnabled ?? false,
     },
   });
 
@@ -155,10 +139,7 @@
       form.setValue("encryptPayload", false);
       form.setValue("hashSecureAttributes", false);
     } else if (selectedSecurityTab === "client") {
-      const enableEncryption =
-        hasEncryptionFeature &&
-        languages.length > 0 &&
-        !hasSDKsWithoutEncryptionSupport;
+      const enableEncryption = hasEncryptionFeature;
       const enableSecureAttributes = hasSecureAttributesFeature;
       if (!enableEncryption && !enableSecureAttributes) return;
       form.setValue("remoteEvalEnabled", false);
@@ -178,8 +159,6 @@
     selectedSecurityTab,
     initialValue,
     form,
-    languages,
-    hasSDKsWithoutEncryptionSupport,
     gb,
     hasEncryptionFeature,
     hasSecureAttributesFeature,
@@ -201,11 +180,7 @@
       header={edit ? "Edit SDK Connection" : "New SDK Connection"}
       size={"lg"}
       submit={form.handleSubmit(async (value) => {
-        if (
-          value.languages.some((l) => !languageMapping[l].supportsRemoteEval)
-        ) {
-          value.remoteEvalEnabled = false;
-        }
+        // filter for visual experiments
         if (
           languages.every((l) => !languageMapping[l].supportsVisualExperiments)
         ) {
@@ -214,6 +189,13 @@
         if (!value.includeVisualExperiments) {
           value.includeDraftExperiments = false;
           value.includeExperimentNames = false;
+        }
+
+        // filter for remote eval
+        if (
+          value.languages.some((l) => !languageMapping[l].supportsRemoteEval)
+        ) {
+          value.remoteEvalEnabled = false;
         }
 
         const body: Omit<CreateSDKConnectionParams, "organization"> = {
@@ -506,45 +488,43 @@
             }
           >
             <div className="d-flex">
-              {languages.length > 0 && !hasSDKsWithoutEncryptionSupport && (
-                <div className="col-4">
-                  <label htmlFor="encryptSDK">
-                    <PremiumTooltip
-                      commercialFeature="encrypt-features-endpoint"
-                      body={
-                        <>
-                          <p>
-                            SDK payloads will be encrypted via the AES
-                            encryption algorithm. When evaluating feature flags
-                            in a public or insecure environment (such as a
-                            browser), encryption provides an additional layer of
-                            security through obfuscation. This allows you to
-                            target users based on sensitive attributes.
-                          </p>
-                          <p className="mb-0 text-warning-orange small">
-                            <FaExclamationCircle /> When using an insecure
-                            environment, do not rely exclusively on payload
-                            encryption as a means of securing highly sensitive
-                            data. Because the client performs the decryption,
-                            the unencrypted payload may be extracted with
-                            sufficient effort.
-                          </p>
-                        </>
-                      }
-                    >
-                      Encrypt SDK payload <FaInfoCircle />
-                    </PremiumTooltip>
-                  </label>
-                  <div>
-                    <Toggle
-                      id="encryptSDK"
-                      value={form.watch("encryptPayload")}
-                      setValue={(val) => form.setValue("encryptPayload", val)}
-                      disabled={!hasEncryptionFeature}
-                    />
-                  </div>
+              <div className="col-4">
+                <label htmlFor="encryptSDK">
+                  <PremiumTooltip
+                    commercialFeature="encrypt-features-endpoint"
+                    body={
+                      <>
+                        <p>
+                          SDK payloads will be encrypted via the AES encryption
+                          algorithm. When evaluating feature flags in a public
+                          or insecure environment (such as a browser),
+                          encryption provides an additional layer of security
+                          through obfuscation. This allows you to target users
+                          based on sensitive attributes.
+                        </p>
+                        <p className="mb-0 text-warning-orange small">
+                          <FaExclamationCircle /> When using an insecure
+                          environment, do not rely exclusively on payload
+                          encryption as a means of securing highly sensitive
+                          data. Because the client performs the decryption, the
+                          unencrypted payload may be extracted with sufficient
+                          effort.
+                        </p>
+                      </>
+                    }
+                  >
+                    Encrypt SDK payload <FaInfoCircle />
+                  </PremiumTooltip>
+                </label>
+                <div>
+                  <Toggle
+                    id="encryptSDK"
+                    value={form.watch("encryptPayload")}
+                    setValue={(val) => form.setValue("encryptPayload", val)}
+                    disabled={!hasEncryptionFeature}
+                  />
                 </div>
-              )}
+              </div>
 
               <div className="col-4">
                 <label htmlFor="hash-secure-attributes">
@@ -586,6 +566,34 @@
                 </div>
               </div>
             </div>
+
+            {form.watch("encryptPayload") &&
+              selectedLanguagesWithoutEncryptionSupport.length > 0 && (
+                <p className="mt-2 mb-0 text-warning-orange small">
+                  <FaExclamationCircle /> Payload decryption is not natively
+                  supported in the selected SDK
+                  {selectedLanguagesWithoutEncryptionSupport.length === 1
+                    ? ""
+                    : "s"}
+                  :
+                  <div className="ml-2 mt-1">
+                    {selectedLanguagesWithoutEncryptionSupport.map((id, i) => (
+                      <span className="nowrap" key={id}>
+                        <SDKLanguageLogo language={id} size={14} />
+                        <span
+                          className="text-muted font-weight-bold"
+                          style={{ marginLeft: 2, verticalAlign: 3 }}
+                        >
+                          {languageMapping[id].label}
+                        </span>
+                        {i <
+                          selectedLanguagesWithoutEncryptionSupport.length -
+                            1 && ", "}
+                      </span>
+                    ))}
+                  </div>
+                </p>
+              )}
           </Tab>
 
           <Tab
@@ -841,43 +849,6 @@
           </>
         )}
       </div>
-<<<<<<< HEAD
-=======
-
-      <EncryptionToggle
-        showUpgradeModal={() => setUpgradeModal(true)}
-        value={form.watch("encryptPayload")}
-        setValue={(value) => form.setValue("encryptPayload", value)}
-        showRequiresChangesWarning={true}
-        showUpgradeMessage={false}
-      />
-      {form.watch("encryptPayload") &&
-        selectedLanguagesWithoutEncryptionSupport.length > 0 && (
-          <p
-            className="mb-0 text-warning-orange small"
-            style={{ marginTop: -15 }}
-          >
-            <FaExclamationCircle /> Payload decryption is not natively supported
-            in the selected SDK
-            {selectedLanguagesWithoutEncryptionSupport.length === 1 ? "" : "s"}:
-            <div className="ml-2 mt-1">
-              {selectedLanguagesWithoutEncryptionSupport.map((id, i) => (
-                <span className="nowrap" key={id}>
-                  <SDKLanguageLogo language={id} size={14} />
-                  <span
-                    className="text-muted font-weight-bold"
-                    style={{ marginLeft: 2, verticalAlign: 3 }}
-                  >
-                    {languageMapping[id].label}
-                  </span>
-                  {i < selectedLanguagesWithoutEncryptionSupport.length - 1 &&
-                    ", "}
-                </span>
-              ))}
-            </div>
-          </p>
-        )}
->>>>>>> 0b2fc85e
     </Modal>
   );
 }