--- conflicted
+++ resolved
@@ -4,7 +4,7 @@
   SDKLanguage,
 } from "back-end/types/sdk-connection";
 import { useForm } from "react-hook-form";
-import React, { useEffect, useState } from "react";
+import { useEffect, useState } from "react";
 import { useRouter } from "next/router";
 import { useGrowthBook } from "@growthbook/growthbook-react";
 import {
@@ -50,13 +50,11 @@
   const { hasCommercialFeature } = useUser();
 
   const hasCloudProxyFeature = hasCommercialFeature("cloud-proxy");
-<<<<<<< HEAD
+  const hasSecureAttributesFeature = hasCommercialFeature(
+    "hash-secure-attributes"
+  );
   const hasServerSideEvaluationFeature = hasCommercialFeature(
     "server-side-evaluation"
-=======
-  const hasSecureAttributesFeature = hasCommercialFeature(
-    "hash-secure-attributes"
->>>>>>> ea6983cb
   );
 
   useEffect(() => {
@@ -167,6 +165,7 @@
             encryptPayload: value.encryptPayload,
             hashSecureAttributes: value.hashSecureAttributes,
             proxyEnabled: value.proxyEnabled,
+            ssEvalEnabled: value.ssEvalEnabled,
           });
           const res = await apiCall<{ connection: SDKConnectionInterface }>(
             `/sdk-connections`,
@@ -199,15 +198,13 @@
         </small>
       </div>
 
-<<<<<<< HEAD
       <div className="row">
-        {(projects.length > 0 || projectIsOprhaned) && (
+        {(projects.length > 0 || projectIsDeReferenced) && (
           <div className="col">
             <SelectField
               label="Project"
               initialOption="All Projects"
-              // @ts-expect-error TS(2322) If you come across this, please fix it!: Type 'string | undefined' is not assignable to typ... Remove this comment to see the full error message
-              value={form.watch("project")}
+              value={form.watch("project") || ""}
               onChange={(project) => form.setValue("project", project)}
               options={projectsOptions}
               sort={false}
@@ -215,7 +212,7 @@
                 if (value === "") {
                   return <em>{label}</em>;
                 }
-                if (value === projectId && projectIsOprhaned) {
+                if (value === projectId && projectIsDeReferenced) {
                   return (
                     <Tooltip
                       body={
@@ -235,39 +232,6 @@
             />
           </div>
         )}
-=======
-      {(projects.length > 0 || projectIsDeReferenced) && (
-        <SelectField
-          label="Project"
-          initialOption="All Projects"
-          value={form.watch("project") || ""}
-          onChange={(project) => form.setValue("project", project)}
-          options={projectsOptions}
-          sort={false}
-          formatOptionLabel={({ value, label }) => {
-            if (value === "") {
-              return <em>{label}</em>;
-            }
-            if (value === projectId && projectIsDeReferenced) {
-              return (
-                <Tooltip
-                  body={
-                    <>
-                      Project <code>{value}</code> not found
-                    </>
-                  }
-                >
-                  <span className="text-danger">
-                    <FaExclamationTriangle /> <code>{value}</code>
-                  </span>
-                </Tooltip>
-              );
-            }
-            return label;
-          }}
-        />
-      )}
->>>>>>> ea6983cb
 
         <div className="col">
           <SelectField
@@ -392,14 +356,8 @@
       )}
 
       {(!hasNoSDKsWithSSESupport || initialValue.sseEnabled) &&
-<<<<<<< HEAD
-        !isCloud() &&
-        // @ts-expect-error TS(2532) If you come across this, please fix it!: Object is possibly 'undefined'.
-        gb.isOn("proxy-cloud-sse") && (
-=======
         isCloud() &&
         gb?.isOn("proxy-cloud-sse") && (
->>>>>>> ea6983cb
           <div className="mt-3 mb-3">
             <label htmlFor="sdk-connection-sseEnabled-toggle">
               <PremiumTooltip
@@ -505,7 +463,6 @@
         </>
       )}
 
-<<<<<<< HEAD
       {gb?.isOn("server-side-evaluation") && (
         <div className="form-group mt-4">
           <label htmlFor="server-side-evaluation">
@@ -582,62 +539,55 @@
             </div>
           </div>
         </div>
-=======
-      <div className="form-group mt-4">
-        <label htmlFor="hash-secure-attributes">
-          <PremiumTooltip
-            commercialFeature="encrypt-features-endpoint"
-            body={
-              <>
-                <p>
-                  Feature targeting conditions referencing{" "}
-                  <code>secureString</code> attributes will be anonymized via
-                  SHA-256 hashing. When evaluating feature flags in a public or
-                  insecure environment (such as a browser), hashing provides an
-                  additional layer of security through obfuscation. This allows
-                  you to target users based on sensitive attributes.
-                </p>
-                <p className="mb-0 text-warning-orange small">
-                  <FaExclamationCircle /> When using an insecure environment, do
-                  not rely exclusively on hashing as a means of securing highly
-                  sensitive data. Hashing is an obfuscation technique that makes
-                  it very difficult, but not impossible, to extract sensitive
-                  data.
-                </p>
-              </>
-            }
-          >
-            Hash secure attributes? <FaInfoCircle />
-          </PremiumTooltip>
-        </label>
-        <div className="row mb-4">
-          <div className="col-md-3">
-            <Toggle
-              id="hash-secure-attributes"
-              value={form.watch("hashSecureAttributes")}
-              setValue={(val) => form.setValue("hashSecureAttributes", val)}
-              disabled={!hasSecureAttributesFeature}
-            />
-          </div>
-          <div
-            className="col-md-9 text-gray text-right pt-2"
-            style={{ fontSize: 11 }}
-          >
-            Requires changes to your implementation.{" "}
-            <DocLink docSection="hashSecureAttributes">View docs</DocLink>
+      )}
+
+      {!form.watch("ssEvalEnabled") && (
+        <div className="form-group mt-4">
+          <label htmlFor="hash-secure-attributes">
+            <PremiumTooltip
+              commercialFeature="encrypt-features-endpoint"
+              body={
+                <>
+                  <p>
+                    Feature targeting conditions referencing{" "}
+                    <code>secureString</code> attributes will be anonymized via
+                    SHA-256 hashing. When evaluating feature flags in a public
+                    or insecure environment (such as a browser), hashing
+                    provides an additional layer of security through
+                    obfuscation. This allows you to target users based on
+                    sensitive attributes.
+                  </p>
+                  <p className="mb-0 text-warning-orange small">
+                    <FaExclamationCircle /> When using an insecure environment,
+                    do not rely exclusively on hashing as a means of securing
+                    highly sensitive data. Hashing is an obfuscation technique
+                    that makes it very difficult, but not impossible, to extract
+                    sensitive data.
+                  </p>
+                </>
+              }
+            >
+              Hash secure attributes? <FaInfoCircle />
+            </PremiumTooltip>
+          </label>
+          <div className="row mb-4">
+            <div className="col-md-3">
+              <Toggle
+                id="hash-secure-attributes"
+                value={form.watch("hashSecureAttributes")}
+                setValue={(val) => form.setValue("hashSecureAttributes", val)}
+                disabled={!hasSecureAttributesFeature}
+              />
+            </div>
+            <div
+              className="col-md-9 text-gray text-right pt-2"
+              style={{ fontSize: 11 }}
+            >
+              Requires changes to your implementation.{" "}
+              <DocLink docSection="hashSecureAttributes">View docs</DocLink>
+            </div>
           </div>
         </div>
-      </div>
-
-      {languages.length > 0 && !hasSDKsWithoutEncryptionSupport && (
-        <EncryptionToggle
-          showUpgradeModal={() => setUpgradeModal(true)}
-          value={form.watch("encryptPayload")}
-          setValue={(value) => form.setValue("encryptPayload", value)}
-          showRequiresChangesWarning={edit}
-          showUpgradeMessage={false}
-        />
->>>>>>> ea6983cb
       )}
 
       {languages.length > 0 &&
