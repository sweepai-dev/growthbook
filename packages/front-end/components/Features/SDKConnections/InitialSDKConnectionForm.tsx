--- conflicted
+++ resolved
@@ -100,11 +100,8 @@
           name: value.name,
           languages: value.languages,
           encryptPayload: false,
-<<<<<<< HEAD
+          hashSecureAttributes: false,
           ssEvalEnabled: false,
-=======
-          hashSecureAttributes: false,
->>>>>>> ea6983cb
           includeVisualExperiments: false,
           includeDraftExperiments: false,
           includeExperimentNames: false,
