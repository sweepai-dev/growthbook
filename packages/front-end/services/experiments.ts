--- conflicted
+++ resolved
@@ -246,12 +246,11 @@
   return { newMetric, overrideFields };
 }
 
-<<<<<<< HEAD
+export function pValueFormatter(pValue: number) {
+  return pValue < 0.001 ? "<0.001" : pValue.toFixed(3);
+}
+
 export function useCustomFields() {
   const { customFields } = useOrgSettings();
   return customFields;
-=======
-export function pValueFormatter(pValue: number) {
-  return pValue < 0.001 ? "<0.001" : pValue.toFixed(3);
->>>>>>> 4f562ec7
 }