--- conflicted
+++ resolved
@@ -18,11 +18,8 @@
   UnauthenticatedResponse,
 } from "back-end/types/sso-connection";
 import Welcome from "../components/Auth/Welcome";
-<<<<<<< HEAD
+import * as Sentry from "@sentry/react";
 import { Permissions } from "back-end/types/permissions";
-=======
-import * as Sentry from "@sentry/react";
->>>>>>> 958df02a
 
 export type OrganizationMember = {
   id: string;
@@ -158,8 +155,10 @@
   const [token, setToken] = useState("");
   const [orgId, setOrgId] = useState<string>(null);
   const [organizations, setOrganizations] = useState<UserOrganizations>([]);
-  const [specialOrg, setSpecialOrg] =
-    useState<Partial<OrganizationInterface> | null>(null);
+  const [
+    specialOrg,
+    setSpecialOrg,
+  ] = useState<Partial<OrganizationInterface> | null>(null);
   const [authComponent, setAuthComponent] = useState<ReactElement | null>(null);
   const [error, setError] = useState("");
   const router = useRouter();
