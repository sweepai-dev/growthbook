import { SDKConnectionInterface } from "back-end/types/sdk-connection";
import { useRouter } from "next/router";
import Link from "next/link";
import { ReactElement, ReactNode, useState } from "react";
import {
  FaCheckCircle,
  FaExclamationTriangle,
  FaInfoCircle,
  FaLock,
  FaQuestionCircle,
} from "react-icons/fa";
import { BsArrowRepeat, BsLightningFill } from "react-icons/bs";
import LoadingOverlay from "@/components/LoadingOverlay";
<<<<<<< HEAD
import {
  GBCircleArrowLeft,
  GBEdit,
  GBServerSideEvalIcon,
} from "@/components/Icons";
=======
import { GBCircleArrowLeft, GBEdit, GBHashLock } from "@/components/Icons";
>>>>>>> ea6983cb
import DeleteButton from "@/components/DeleteButton/DeleteButton";
import MoreMenu from "@/components/Dropdown/MoreMenu";
import { useAuth } from "@/services/auth";
import { useDefinitions } from "@/services/DefinitionsContext";
import usePermissions from "@/hooks/usePermissions";
import SDKConnectionForm from "@/components/Features/SDKConnections/SDKConnectionForm";
import CodeSnippetModal, {
  getApiBaseUrl,
} from "@/components/Features/CodeSnippetModal";
import SDKLanguageLogo from "@/components/Features/SDKConnections/SDKLanguageLogo";
import ProxyTestButton from "@/components/Features/SDKConnections/ProxyTestButton";
import Button from "@/components/Button";
import useSDKConnections from "@/hooks/useSDKConnections";
import { isCloud } from "@/services/env";
import PremiumTooltip from "@/components/Marketing/PremiumTooltip";
import Tooltip from "@/components/Tooltip/Tooltip";

function ConnectionDot({ left }: { left: boolean }) {
  return (
    <div
      style={{
        position: "absolute",
        [left ? "right" : "left"]: "100%",
        top: "50%",
        marginTop: -7,
        [left ? "marginRight" : "marginLeft"]: -8,
        width: 16,
        height: 16,
        borderRadius: 20,
        border: "3px solid var(--text-color-primary)",
        background: "#fff",
      }}
    />
  );
}
function ConnectionNode({
  children,
  title,
  first,
  last,
}: {
  children: ReactElement;
  title: ReactNode;
  first?: boolean;
  last?: boolean;
}) {
  return (
    <div
      className={`appbox p-3 ${
        first ? "mr" : last ? "ml" : "mx"
      }-3 text-center position-relative`}
      style={{
        zIndex: 10,
        overflow: "visible",
      }}
    >
      {!first && <ConnectionDot left={true} />}
      {!last && <ConnectionDot left={false} />}
      <h3>{title}</h3>
      {children}
    </div>
  );
}
function ConnectionStatus({
  connected,
  error,
  refresh,
  canRefresh,
}: {
  connected: boolean;
  error?: boolean;
  refresh?: ReactElement;
  canRefresh: boolean;
}) {
  return (
    <div
      className="mx-3 text-center"
      style={{ zIndex: 10, marginTop: -8, whiteSpace: "nowrap" }}
    >
      {connected ? (
        <>
          <span className="text-success">
            <FaCheckCircle /> connected
          </span>
        </>
      ) : (
        <>
          {error ? (
            <span className="text-danger">
              <FaExclamationTriangle /> error
            </span>
          ) : (
            <span className="text-secondary">
              <FaQuestionCircle /> not connected
            </span>
          )}
        </>
      )}
      <div style={{ marginTop: 10, textAlign: "center" }}>
        {canRefresh && refresh ? refresh : <>&nbsp;</>}
      </div>
    </div>
  );
}

export default function SDKConnectionPage() {
  const router = useRouter();
  const { sdkid } = router.query;

  const { data, mutate, error } = useSDKConnections();

  const { apiCall } = useAuth();
  const [modalState, setModalState] = useState<{
    mode: "edit" | "create" | "closed";
    initialValue?: SDKConnectionInterface;
  }>({ mode: "closed" });

  const { getProjectById, projects } = useDefinitions();

  const permissions = usePermissions();

  if (error) {
    return <div className="alert alert-danger">{error.message}</div>;
  }
  if (!data) {
    return <LoadingOverlay />;
  }

  const connection: SDKConnectionInterface | undefined = data.connections.find(
    (conn) => conn.id === sdkid
  );

  if (!connection) {
    return <div className="alert alert-danger">Invalid SDK Connection id</div>;
  }

  const hasPermission = permissions.check(
    "manageEnvironments",
    connection.project,
    [connection.environment]
  );

  const hasProxy =
    !isCloud() && connection.proxy.enabled && connection.proxy.host;
  const hasCloudProxyForSSE = isCloud() && connection.sseEnabled;

  const projectId = connection.project;
  const projectName = getProjectById(projectId)?.name || null;
  const projectIsDeReferenced = projectId && !projectName;

  return (
    <div className="contents container pagecontents">
      {modalState.mode !== "closed" && (
        <SDKConnectionForm
          close={() => setModalState({ mode: "closed" })}
          mutate={mutate}
          initialValue={modalState.initialValue}
          edit={modalState.mode === "edit"}
        />
      )}
      <div className="row align-items-center mb-2">
        <div className="col-auto">
          <Link href="/sdks">
            <a>
              <GBCircleArrowLeft /> Back to all SDK connections
            </a>
          </Link>
        </div>
      </div>

      <div className="row align-items-center mb-2">
        <h1 className="col-auto mb-0">{connection.name}</h1>
        {hasPermission && (
          <>
            <div className="col-auto ml-auto">
              <a
                href="#"
                className="btn btn-outline-primary"
                onClick={(e) => {
                  e.preventDefault();
                  setModalState({
                    mode: "edit",
                    initialValue: connection,
                  });
                }}
              >
                <GBEdit /> Edit
              </a>
            </div>
            <div className="col-auto">
              <MoreMenu>
                <button
                  className="dropdown-item"
                  onClick={(e) => {
                    e.preventDefault();
                    setModalState({
                      mode: "create",
                      initialValue: connection,
                    });
                  }}
                >
                  Duplicate
                </button>
                <DeleteButton
                  className="dropdown-item"
                  displayName="SDK Connection"
                  text="Delete"
                  useIcon={false}
                  onClick={async () => {
                    await apiCall(`/sdk-connections/${connection.id}`, {
                      method: "DELETE",
                    });
                    mutate();
                    router.push(`/sdks`);
                  }}
                />
              </MoreMenu>
            </div>
          </>
        )}
      </div>

      <div className="mb-4 row">
        <div className="col-auto">
          Environment: <strong>{connection.environment}</strong>
        </div>

        {(projects.length > 0 || projectIsDeReferenced) && (
          <div className="col-auto">
            Project:{" "}
            {projectIsDeReferenced ? (
              <Tooltip
                body={
                  <>
                    Project <code>{projectId}</code> not found
                  </>
                }
              >
                <span className="text-danger">
                  <FaExclamationTriangle /> Invalid project
                </span>
              </Tooltip>
            ) : projectId ? (
              <strong>{projectName}</strong>
            ) : (
              <em className="text-muted">All Projects</em>
            )}
          </div>
        )}

<<<<<<< HEAD
        {connection.ssEvalEnabled && (
          <div className="col-auto">
            Server Side Evaluation:{" "}
            <strong>
              <GBServerSideEvalIcon className="text-purple" /> yes
            </strong>
          </div>
        )}

=======
        {connection.hashSecureAttributes && (
          <div className="col-auto">
            Secure Attribute Hashing:{" "}
            <strong>
              <GBHashLock className="text-blue" /> yes
            </strong>
          </div>
        )}
>>>>>>> ea6983cb
        {connection.encryptPayload && (
          <div className="col-auto">
            Encrypted:{" "}
            <strong>
              <FaLock className="text-purple" /> yes
            </strong>
          </div>
        )}
      </div>

      {projectIsDeReferenced && (
        <div className="alert alert-danger">
          This SDK connection is scoped to a project that no longer exists. This
          connection will no longer work until either a valid project or
          &quot;All Projects&quot; is selected.
        </div>
      )}

      <div className="row mb-2 align-items-center">
        <div className="col-auto">
          <h2 className="mb-0">Connection</h2>
        </div>
      </div>
      <div
        className="d-flex align-items-center position-relative"
        style={{
          justifyContent: "space-between",
        }}
      >
        <div
          style={{
            position: "absolute",
            top: "50%",
            left: 10,
            right: 10,
            height: 6,
            marginTop: -9,
            backgroundColor: "var(--text-color-primary)",
          }}
        />
        <ConnectionNode first title="Your App">
          <div className="d-flex flex-wrap justify-content-center">
            {connection.languages.map((language) => (
              <div className="mx-1" key={language}>
                <SDKLanguageLogo showLabel={true} language={language} />
              </div>
            ))}
          </div>
        </ConnectionNode>

        <ConnectionStatus
          connected={connection.connected}
          canRefresh={hasPermission && !connection.connected}
          refresh={
            <Button
              color="link"
              className="btn-sm"
              onClick={async () => {
                await mutate();
              }}
            >
              <BsArrowRepeat /> re-check
            </Button>
          }
        />
        {hasProxy && (
          <>
            <ConnectionNode
              title={
                <>
                  <BsLightningFill className="text-warning" /> GB Proxy
                </>
              }
            >
              <code className="text-muted">
                {connection.proxy.hostExternal || connection.proxy.host}
              </code>
            </ConnectionNode>

            <ConnectionStatus
              connected={connection.proxy.connected}
              canRefresh={hasPermission}
              error={!connection.proxy.connected}
              refresh={
                <ProxyTestButton
                  host={connection.proxy.host}
                  id={connection.id}
                  mutate={mutate}
                  showButton={true}
                />
              }
            />
          </>
        )}
        <ConnectionNode
          title={
            <>
              <img
                src="/logo/growthbook-logo.png"
                style={{ width: 130 }}
                alt="GrowthBook"
              />
              <span style={{ verticalAlign: "sub", marginLeft: 3 }}>API</span>
            </>
          }
          last
        >
          <code className="text-muted">{getApiBaseUrl()}</code>
        </ConnectionNode>
      </div>

      {isCloud() && (
        <div className="row mb-5 align-items-center">
          <div className="flex-1"></div>
          <div className="col-auto">
            <PremiumTooltip
              commercialFeature="cloud-proxy"
              body={
                <div style={{ lineHeight: 1.5 }}>
                  <p>
                    <BsLightningFill className="text-warning" />
                    <strong>Streaming Updates</strong> allow you to instantly
                    update any subscribed SDKs when you make any feature changes
                    in GrowthBook. For front-end SDKs, active users will see the
                    changes immediately without having to refresh the page.
                  </p>
                  <p>
                    Streaming updates are currently{" "}
                    <strong>
                      {hasCloudProxyForSSE ? "enabled" : "disabled"}
                    </strong>{" "}
                    for this connection. You may{" "}
                    {hasCloudProxyForSSE ? "disable" : "enable"} Streaming
                    Updates by editing this connection.
                  </p>

                  <div className="mt-4" style={{ lineHeight: 1.2 }}>
                    <p className="mb-1">
                      <span className="badge badge-purple text-uppercase mr-2">
                        Beta
                      </span>
                      <span className="text-purple">
                        This is an opt-in beta feature.
                      </span>
                    </p>
                    <p className="text-muted small mb-0">
                      While in beta, we cannot guarantee 100% reliability of
                      streaming updates. However, using this feature poses no
                      risk to any other SDK functionality.
                    </p>
                  </div>
                </div>
              }
            >
              <BsLightningFill className="text-warning" />
              Streaming Updates:{" "}
              <strong>{hasCloudProxyForSSE ? "Enabled" : "Disabled"}</strong>
              <div
                className="text-right text-muted"
                style={{ fontSize: "0.75rem" }}
              >
                What is this? <FaInfoCircle />
              </div>
            </PremiumTooltip>
          </div>
        </div>
      )}

      <div className="mt-4">
        <CodeSnippetModal
          connections={data.connections}
          mutateConnections={mutate}
          sdkConnection={connection}
          inline={true}
        />
      </div>
    </div>
  );
}<|MERGE_RESOLUTION|>--- conflicted
+++ resolved
@@ -11,15 +11,12 @@
 } from "react-icons/fa";
 import { BsArrowRepeat, BsLightningFill } from "react-icons/bs";
 import LoadingOverlay from "@/components/LoadingOverlay";
-<<<<<<< HEAD
 import {
   GBCircleArrowLeft,
   GBEdit,
+  GBHashLock,
   GBServerSideEvalIcon,
 } from "@/components/Icons";
-=======
-import { GBCircleArrowLeft, GBEdit, GBHashLock } from "@/components/Icons";
->>>>>>> ea6983cb
 import DeleteButton from "@/components/DeleteButton/DeleteButton";
 import MoreMenu from "@/components/Dropdown/MoreMenu";
 import { useAuth } from "@/services/auth";
@@ -270,7 +267,6 @@
           </div>
         )}
 
-<<<<<<< HEAD
         {connection.ssEvalEnabled && (
           <div className="col-auto">
             Server Side Evaluation:{" "}
@@ -280,7 +276,6 @@
           </div>
         )}
 
-=======
         {connection.hashSecureAttributes && (
           <div className="col-auto">
             Secure Attribute Hashing:{" "}
@@ -289,7 +284,7 @@
             </strong>
           </div>
         )}
->>>>>>> ea6983cb
+
         {connection.encryptPayload && (
           <div className="col-auto">
             Encrypted:{" "}
